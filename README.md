![GoodVibes](GoodVibes.png)
===

[![Build Status](https://app.travis-ci.com/patonlab/GoodVibes.svg?branch=master)](https://app.travis-ci.com/github/patonlab/GoodVibes)
[![PyPI version](https://badge.fury.io/py/goodvibes.svg)](https://badge.fury.io/py/goodvibes)
[![Anaconda-Server Badge](https://anaconda.org/conda-forge/goodvibes/badges/downloads.svg)](https://anaconda.org/conda-forge/goodvibes)
[![Documentation Status](https://readthedocs.org/projects/goodvibespy/badge/?version=stable)](https://goodvibespy.readthedocs.io/en/stable/?badge=stable)
[![DOI](https://zenodo.org/badge/54848929.svg)](https://zenodo.org/badge/latestdoi/54848929)
[![Anaconda-Server Badge](https://anaconda.org/conda-forge/goodvibes/badges/license.svg)](https://anaconda.org/conda-forge/goodvibes)

GoodVibes is a Python package to compute thermochemical data from one or a series of electronic structure calculations. It has been used since 2015 by several groups, primarily to correct the poor description of low frequency vibrations by the rigid-rotor harmonic oscillator treatment. The current version includes thermochemistry at variable temperature/concentration, various quasi-harmonic entropy and enthalpy schemes, automated detection of frequency scaling factors, Boltzmann averaging, duplicate conformer filtering, automated tabulation and plotting of energy profiles, and error checking.

All (electronic, translational, rotational and vibrational) partition functions are recomputed and will be adjusted to any temperature or concentration. These default to 298.15 Kelvin and 1 atmosphere.

The program will attempt to parse the level of theory and basis set used in the calculations and then try to apply the appropriate vibrational (zpe) scaling factor. Scaling factors are taken from the [Truhlar group database](https://t1.chem.umn.edu/freqscale/index.html).

#### Documentation
GoodVibes documentation can be found on our [read-the-docs page](https://goodvibespy.readthedocs.io/en/latest/).

#### Quasi-Harmonic Approximation
Two types of quasi-harmonic approximation are readily applied. The first is vibrational entropy: below a given cut-off value vibrational normal modes are not well described by the rigid-rotor-harmonic-oscillator (RRHO) approximation and an alternative expression is instead used to compute the associated entropy. The quasi-harmonic vibrational entropy is always less than or equal to the standard (RRHO) value obtained using Gaussian. Two literature approaches have been implemented. In the simplest approach, from [Cramer and Truhlar](http://pubs.acs.org/doi/abs/10.1021/jp205508z),<sup>1</sup> all frequencies below the cut-off are uniformly shifted up to the cut-off value before entropy calculation in the RRHO approximation. Alternatively, as proposed by [Grimme](http://onlinelibrary.wiley.com/doi/10.1002/chem.201200497/full),<sup>2</sup> entropic terms for frequencies below the cut-off are obtained from the free-rotor approximation; for those above the RRHO expression is retained. A damping function is used to interpolate between these two expressions close to the cut-off frequency.

The second type of quasi-harmonic approximation available is applied to the vibrational energy used in enthalpy calculations. Similar to the entropy corrections, the enthalpy correction implements a quasi-harmonic correction to the RRHO vibrational energy computed in DFT methods. The quasi-harmonic enthalpy value as specified by [Head-Gordon](https://pubs.acs.org/doi/10.1021/jp509921r)<sup>3</sup> will be less than or equal to the uncorrected value using the RRHO approach, as the quasi-RRHO value of the vibrational energy used to compute the enthalpy is damped to approach a value of 0.5RT, opposed to the RRHO value of RT. Because of this, the quasi-harmonic enthalpy correction is appropriate for use in systems and reactions resulting in a loss of a rotational or translational degree of freedom.

#### Installation
*  With pypi: `pip install goodvibes`
*  With conda: `conda install -c conda-forge goodvibes`

#### Citing GoodVibes
Luchini, G.; Alegre-Requena, J. V.; Funes-Ardoiz, I.; Paton, R. S. GoodVibes: Automated Thermochemistry for Heterogeneous Computational Chemistry Data. *F1000Research*, **2020**, *9*, 291 [**DOI:** 10.12688/f1000research.22758.1](https://doi.org/10.12688/f1000research.22758.1)

#### Usage

```python
python -m goodvibes [-q] [--qs grimme/truhlar] [--qh] [-f cutoff_freq] [--fs S_cutoff_freq] [--fh H_cutoff_freq]
[--check] [-t temperature] [-c concentration] [--ti 't_initial, t_final, step'] [--ee] [--bav "global" or "conf"]
[--cosmo cosmo_filename] [--cosmoint cosmo_filename,initial_temp,final_temp] [-v frequency_scale_factor]
[--nosymm] [--spc link/filename] [--boltz] [--dup][--pes pes_yaml] [--nogconf]
[--graph graph_yaml] [--cpu] [--imag] [--invertifreq] [--freespace solvent_name] [--output output_name]
[--media solvent_name] [--xyz] [--csv] [--custom_ext file_extension] <output_file(s)>
```
<<<<<<< HEAD
See [read-the-docs: Usage](https://goodvibespy.readthedocs.io/en/latest/source/README.html#using-goodvibes) for an explanation of these arguments
=======
*	The `-h` option gives help by listing all available options, default values and units, and proper usage.
*   The `-q` option turns on quasi-harmonic corrections to both entropy and enthalpy, defaulting to the Grimme method for entropy and the Head-Gordon enthalpy correction.
*	The `--qs` option selects the approximation for the quasi-harmonic entropic correction: `--qs truhlar` or `--qs grimme` request the options explained above. Both avoid the tendency of RRHO vibrational entropies towards infinite values for low frequencies. If not specified this defaults to Grimme's expression.
*	The `--qh` option selects the approximation for the quasi-harmonic enthalpy correction. Calling this argument requests the enthalpy correction option explained above. This replaces harmonic energy contributions with a quasi-RRHO vibrational energy term. If not specified the Head-Gordon expression is defaulted.
*	The `-f` option specifies the frequency cut-off for both entropy and enthalpy calculations (in wavenumbers) i.e. `-f 10` would use 10 cm<sup>-1</sup> when calculating thermochemical values. The default value is 100 cm<sup>-1</sup>. N.B. when set to zero all thermochemical values match standard (i.e. harmonic) Gaussian quantities.
*	The `--fs` option specifies the frequency cut-off for only entropy calculations(in wavenumbers). `--fs 40` would use 40 cm<sup>-1</sup> when calculating entropies. The default value is 100 cm<sup>-1</sup>.
*	The `--fh` option specifies the frequency cut-off for only enthalpy calculations (in wavenumbers).`--fh 200` would use 200 cm<sup>-1</sup> when calculating enthalpies. The default value is 100 cm<sup>-1</sup>.
*	The `--check` option applies the checks specified above to the calculation output files and displays a pass or fail message to the user.
*	The `-t` option specifies temperature (in Kelvin). N.B. This does not have to correspond to the temperature used in the Gaussian calculation since all thermal quantities are reevalulated by GoodVibes at the requested temperature. The default value is 298.15 K.
*	The `-c` option specifies concentration (in mol/l).  It is important to notice that the ideal gas approximation is used to relate the concentration with the pressure, so this option is the same as the Gaussian Pressure route line specification. The correction is applied to the Sackur-Tetrode equation of the translational entropy e.g. `-c 1` corrects to a solution-phase standard state of 1 mol/l. The default is 1 atmosphere.
*	The `--ti` option specifies a temperature interval (for example to see how a free energy barrier changes with the temperature). Usage is `--ti 'initial_temperature, final_temperature, step_size'`. The step_size is optional, the default is set by the relationship (final_temp-initial_temp) / 10
*	The `--ee` option takes a file naming pattern (such as `"*_R*:*_S*"`) with files named as structure_R.log, structure_S.log, and will calculate and display values for stereoisomer excess (in %), ratio, major isomer present, and ddG.
*	The `--cosmo` option can be used to read Gibbs Free Energy of Solvation data from a COSMO-RS .out formatted file. GSOLV should be used as a COSMO-RS input with no argument. `-c 1` should be used in conjunction with this argument.
*   The `--cosmo_int` option allows for Gibbs Free Energy of Solvation calculated using COSMO-RS with a temperature interval to be applied at a range of temperatures. Since temperature gaps may not be consistent, the interval is automatically detected. Usage is `--cosmo_int cosmo_gsolv.out,initial_temp,final_temp`. GoodVibes will detect temperatures within the range provided.
*	The `-v` option is a scaling factor for vibrational frequencies. DFT-computed harmonic frequencies tend to overestimate experimentally measured IR and Raman absorptions. Empirical scaling factors have been determined for several functional/basis set combinations, and these are applied automatically using values from the Truhlar group<sup>4</sup> based on detection of the level of theory and basis set in the output files. This correction scales the ZPE by the same factor, and also affects vibrational entropies. The default value when no scaling factor is available is 1 (no scale factor). The automated scaling can also be suppressed by `-v 1.0`
*   The `--nosymm` option will disable the symmetry correction to the entropy. By default, GoodVibes detects the symmetry of molecules. Symmetry correction is calculated separately, as GoodVibes does not read the symmetry number from QM packages when this option is on to avoid duplicate corrections. The values obtained with GoodVibes might be different from QM values when the QM programs do not assign symmetry correctly (i.e. some QM packages often assign the C1 point group to symmetric systems when the symmetry option is not explicitly specified during geometry optimizations).
*   The `--spc` option can be used to obtain single point energy corrected values. For multi-step jobs in which a frequency calculation is followed by an additional (e.g. single point energy) calculation, the energy is taken from the final job and all thermal corrections are taken from the frequency calculation. Alternatively, the energy can be taken from an additional file.
*   The `--boltz` option will display the Boltzmann weighted factors based on free energy of each specified output file.
*   The `--dup` option will check multiple output files for duplicate structures based on energy, rotational constants and calculated frequencies. Cutoffs are currently specified as: energy cutoff = 0.1 mHartree; RMS Rotational Constant cutoff = 0.1 GHz; RMS Freq cutoff = 10 wavenumbers, Max Freq difference = 10 wavenumbers.
*	The `--pes` option takes a .yaml file input (see template below) along with calculation output files to allow for the construction of a potential energy surface from relative computed Gibbs free-energy values.
*	The `--nogconf` option will turn off a correction to the Gibbs free-energy due to multiple conformations when constructing a potential energy surface (use only with --pes option). Default is to calculate Gconf correction.
*	The `--graph` option takes a .yaml file input (see template below) along with calculation output files and will compute and graph relative Gibbs free-energy values along a reaction path (requires matplotlib library to be installed)
*   The `--cpu` option will add up all of the CPU time across all files (including single point calculations if requested).
*   The `--imag` option will print any imaginary frequencies (in wavenumbers) for each structure. Presently, all are reported. The hard-coded variable im_freq_cutoff can be edited to change this. To generate new input files (i.e. if this is an undesirable imaginary frequency) see [pyQRC](https://github.com/bobbypaton/pyQRC)
*   The `--invertifreq` option will convert any low lying imaginary frequencies lying in a certain range to positive values (in wavenumbers). The default cutoff is to make imaginary frequencies above -50 cm<sup>-1</sup> positive.
*	The `--freespace` option specifies the solvent. The amount of free space accessible to the solute is computed based on the solvent's molecular and bulk densities. This is then used to correct the volume available to each molecule from the ideal gas approximation used in the Sackur-Tetrode calculation of translational entropy, as proposed by [Shakhnovich and Whitesides](http://pubs.acs.org/doi/abs/10.1021/jo970944f).<sup>5</sup> The keywords H2O, toluene, DMF (N,N-dimethylformamide), AcOH (acetic acid) and chloroform are recognized.
*	The `--output` option is used to change the default output file name to a specified name instead. Use as  `--output NAME` to change the name of the output file of thermochemical data from "GoodVibes.dat" to "GoodVibes_NAME.dat"
*	The `--media` option applies an entropy correction to calculations done on solvent molecules calculated from their standard concentration. `-c 1` should be used in conjunction with this argument.
*	The `--xyz` option will write all molecular Cartesian coordinates to a .xyz output file.
*	The `--csv` option will write GoodVibes calculated thermochemical data to a .csv output file.
*   The `--custom_ext` option allows for custom file extensions to be used. Current default calculation output files accepted are `.log` or `.out` file extensions. New extensions can be detected by using GoodVibes with the option `--custom_ext file_extension`.
*	The `--bav` option allows the user to choose how the average moment of inertia is computed, used in computing the free-rotor entropy. Options are `--bav global` to have all molecules computed with the same moment of inertia=10*10-44 kg m2 or `--bav conf` to use the averaged rotational constants parsed from Gaussian output files to compute the average moment of inertia
*	The `--g4` option allows the user to analyze G4 calculations from Gaussian. This option might be combined with a scaling factor of 0.9854 for vibrational frequencies (`-v 0.9854`) as suggested previously (doi: 10.1021/jp508422u).
>>>>>>> 9f4eaaf4

See [read-the-docs: Examples](https://goodvibespy.readthedocs.io/en/latest/source/README.html#examples) for example usage.

See [read-the-docs: Checks](https://goodvibespy.readthedocs.io/en/latest/source/README.html#checks) for information on automated job checking

#### Symmetry
<<<<<<< HEAD
GoodVibes is able to detect a probable symmetry point group for each species and apply a symmetry correction to the entropy (S<sub>sym</sub>) by finding a molecule's internal symmetry. As of version 4 this uses the python interface to the [pymsym](https://github.com/corinwagen/pymsym) package.
=======
GoodVibes is able to detect a probable symmetry point group for each species and apply a symmetry correction to the entropy (S<sub>sym</sub>) by finding a molecule's internal symmetry number using atom connectivity, and external symmetry with the help of the external open source C program, "Brute Force Symmetry Analyzer" developed by S. Patchkovskii. These numbers are combined to give a symmetry number, n, and S<sub>sym</sub> is then defined as -Rln(n), which is applied to the GoodVibes calculated entropy.
*Note: this option may not function properly on some versions of Windows.*

#### File Naming Conventions
Some options (--pes, --graph, --spc, --ee, --media) require the calculation output files to be named in a certain way for GoodVibes to recognize them and perform extra calculations properly.

* **PES & Graph**

    PES and graphing file names need correlate with the file names specified in the `# SPECIES` block of the .yaml file (see below for .yaml formatting).

* **SPC**

    To link a frequency output file to a separately performed single point energy calculation file, the single point calculation file should have the same common root as the frequency file, with an additional underscore and descriptor at the end, such as `ethane.out` and `ethane_TZ.out` shown above, where `ethane_TZ.out` is the separate single point calculation file. When running GoodVibes in this case, the descriptor TZ should be passed as an argument, as `--spc TZ`.

* **Selectivity**

    To calculate enantiomeric excess, enantiomeric ratio, or diastereomeric ratios,
    file names should begin or end with a pattern identifier, such as `_R` and `_S`. The argument then passed to GoodVibes should be `--ee "*_R*:*_S*"`.

* **Media**

    To apply an entropic media correction to calculations performed on solvent molecules, the calculation output file should match the name passed in the media argument, for example, if performing the correction on water, the output file should be named `H2O.log` and the command line option should be `--media H2O`.

    GoodVibes will recognize the following solvent molecule names:

        meco2h / aceticacid, acetone, mecn / acetonitrile, benzene, 1buoh / 1butanol, 2buoh / 2butanol, 2butanone, tbuoh / tbutylalcohol, ccl4 / carbontetrachloride,
        phcl / chlorobenzene, chcl3 / chloroform, cyclohexane, 12dce  / 12dichloroethane, diethyleneglycol, et2o / diethylether, diglyme, dme / 12dimethoxyethane,
        dmf / dimethylformamide, dmso / dimethylsulfoxide, 14dioxane, etoh / ethanol, etoac / acoet / ethylacetate, ethyleneglycol, glycerin, hmpa / hexamethylphosphoramide,
        hmpt / hexamethylphosphoroustriamide, hexane, meoh / methanol, mtbe / methyltbutylether, ch2cl2 / methylenechloride, dcm / dichloromethane, nmp / nmethyl2pyrrolidinone,
        meno2 / nitromethane, pentane, 1propanol, 2propanol, pyridine, thf / tetrahydrofuran, toluene, et3n / triethylamine, h2o / water, oxylene, mxylene, pxylene

#### .yaml File Formatting
When using the --pes or --graph options in GoodVibes, a .yaml file must be provided to the program to specify qualities like reaction pathways, provided conformers, and other formatting options. The same .yaml may be used for both --pes and --graphing options. An example .yaml file from an external [Zenodo repository](https://doi.org/10.5281/zenodo.3662846) is shown below:

    --- # PES
        Ph: [Ph-Int1 + EtOH, Ph-TS1 + EtOH, Ph-Int2 + EtOH, Ph-TS2 + EtOH, Ph-Int3 + EtOH]
        Py: [Py-Int1 + EtOH, Py-TS1 + EtOH, Py-Int2 + EtOH, Py-TS2 + EtOH, Py-Int3 + EtOH]

    --- # SPECIES
        Ph-Int1     : Int_I_Ph*
        Ph-TS1      : TS_1_Ph*
        Ph-Int2     : Int_II_Ph*
        Ph-TS2      : TS_II_Ph*
        Ph-Int3     : Int_III_Ph*
        Py-Int1     : Int_I_Py*
        Py-TS1      : TS_1_Py*
        Py-Int2     : Int_II_Py*
        Py-TS2      : TS_II_Py*
        Py-Int3     : Int_III_Py*
        EtOH        : ethanol*

    --- # FORMAT
        dec :  2
        legend : False
        color : black,#26a6a4
        pointlabel : False
        gridlines: True
        show_conformers: True
        show_gconf: False
        dpi : 400
        title: Potential Energy Surface

options in the # FORMAT block are optional, but allow for stylistic choices to be employed, especially when graphing. All current options that can be specified for either --pes or --graph options are:

        dec : 1 or 2 (decimal points in output)
        legend : True or False (puts legend on graph)
        ylim : y_min,y_max (y axis limits on graph)
        color : Color (color of line for a reaction pathway, multiple pathways can have different colors i.e. color1,color2,color3 etc., this follows rules for matplotlib standard colors)
        pointlabel : True or False (labels relative energy on graph at point)
        xlabel : True or False (displays structure labels at pathway points on x axis)
        title : Title (title displayed on graph)
        gridlines: True or False (displays gridlines on graph)
        dpi : number (specify dpi (dots per inch) of an image, will automatically save output image at specified dpi)
        show_conformers : True or False (displays a point for each conformer of a certain compound at its relative energy on graph)
        show_gconf : True or False (displays the effect of multiple accessible conformers correction if applied)
>>>>>>> 9f4eaaf4

#### Tips and Troubleshooting
*	The python file doesn’t need to be in the same folder as the Gaussian files. Just set the location of GoodVibes.py in the `$PATH` variable of your system (this is not necessary if installed with pip or conda)
*	It is possible to run on any number of files at once using wildcards to specify all of the Gaussian files in a directory (specify `*.out` or `*.log`)
*   File names not in the form of filename.log or filename.out are not read, however more file extensions can be added with the option `--custom_ext`
*	The script will not work if terse output was requested in the Gaussian job
*  Problems may occur with Restart Gaussian jobs due to missing information in the output file.
*  HF, DFT, MP2, semi-empirical, time dependent (TD) DFT and HF, ONIOM, and G4 calculations from Gaussian are also supported.

<<<<<<< HEAD
#### Contributors

- [Robert Paton](https://orcid.org/0000-0002-0104-4166)
- [Ignacio Funes-Ardoiz](https://orcid.org/0000-0002-5843-9660)
- [Guilian Luchini](https://orcid.org/0000-0003-0135-9624)
- [Juan V. Alegre-Requena](https://orcid.org/0000-0002-0769-7168)
- [Yanfei Guan](https://orcid.org/0000-0003-1817-0190)
- [Jaime Rodríguez-Guerra](https://orcid.org/0000-0001-8974-1566)
- [Eric Berquist](https://github.com/berquist)
- [JingTao Chen](https://github.com/NKUCodingCat)
- [Julia Velmiskina](https://github.com/Margoju)
- [Shree Sowndarya](https://orcid.org/0000-0002-4568-5854)
- [Heather Mayes](https://github.com/hmayes)
- [Sibo Wang](https://github.com/sibo)
- [F Roessler](https://github.com/fdroessler)
=======
#### References for the underlying theory
1. Ribeiro, R. F.; Marenich, A. V.; Cramer, C. J.; Truhlar, D. G. *J. Phys. Chem. B* **2011**, *115*, 14556-14562 [**DOI:** 10.1021/jp205508z](http://dx.doi.org/10.1021/jp205508z)
2. Grimme, S. *Chem. Eur. J.* **2012**, *18*, 9955–9964 [**DOI:** 10.1021/jp509921r](http://dx.doi.org/10.1002/chem.201200497)
3. Li, Y.; Gomes, J.; Sharada, S. M.; Bell, A. T.; Head-Gordon, M. *J. Phys. Chem. C* **2015**, *119*, 1840-1850 [**DOI:** 10.1002/chem.201200497](http://dx.doi.org/10.1021/jp509921r)
4. Alecu, I. M.; Zheng, J.; Zhao, Y.; Truhlar, D. G.; *J. Chem. Theory Comput.* **2010**, *6*, 2872-2887 [**DOI:** 10.1021/ct100326h](http://dx.doi.org/10.1021/ct100326h)
5. Mammen, M.; Shakhnovich, E. I.; Deutch, J. M.; Whitesides, G. M. *J. Org. Chem.* **1998**, *63*, 3821-3830 [**DOI:** 10.1021/jo970944f](http://dx.doi.org/10.1021/jo970944f)
>>>>>>> 9f4eaaf4

---
#### License:

GoodVibes is freely available under an [MIT](https://opensource.org/licenses/MIT) License<|MERGE_RESOLUTION|>--- conflicted
+++ resolved
@@ -39,128 +39,16 @@
 [--graph graph_yaml] [--cpu] [--imag] [--invertifreq] [--freespace solvent_name] [--output output_name]
 [--media solvent_name] [--xyz] [--csv] [--custom_ext file_extension] <output_file(s)>
 ```
-<<<<<<< HEAD
+
 See [read-the-docs: Usage](https://goodvibespy.readthedocs.io/en/latest/source/README.html#using-goodvibes) for an explanation of these arguments
-=======
-*	The `-h` option gives help by listing all available options, default values and units, and proper usage.
-*   The `-q` option turns on quasi-harmonic corrections to both entropy and enthalpy, defaulting to the Grimme method for entropy and the Head-Gordon enthalpy correction.
-*	The `--qs` option selects the approximation for the quasi-harmonic entropic correction: `--qs truhlar` or `--qs grimme` request the options explained above. Both avoid the tendency of RRHO vibrational entropies towards infinite values for low frequencies. If not specified this defaults to Grimme's expression.
-*	The `--qh` option selects the approximation for the quasi-harmonic enthalpy correction. Calling this argument requests the enthalpy correction option explained above. This replaces harmonic energy contributions with a quasi-RRHO vibrational energy term. If not specified the Head-Gordon expression is defaulted.
-*	The `-f` option specifies the frequency cut-off for both entropy and enthalpy calculations (in wavenumbers) i.e. `-f 10` would use 10 cm<sup>-1</sup> when calculating thermochemical values. The default value is 100 cm<sup>-1</sup>. N.B. when set to zero all thermochemical values match standard (i.e. harmonic) Gaussian quantities.
-*	The `--fs` option specifies the frequency cut-off for only entropy calculations(in wavenumbers). `--fs 40` would use 40 cm<sup>-1</sup> when calculating entropies. The default value is 100 cm<sup>-1</sup>.
-*	The `--fh` option specifies the frequency cut-off for only enthalpy calculations (in wavenumbers).`--fh 200` would use 200 cm<sup>-1</sup> when calculating enthalpies. The default value is 100 cm<sup>-1</sup>.
-*	The `--check` option applies the checks specified above to the calculation output files and displays a pass or fail message to the user.
-*	The `-t` option specifies temperature (in Kelvin). N.B. This does not have to correspond to the temperature used in the Gaussian calculation since all thermal quantities are reevalulated by GoodVibes at the requested temperature. The default value is 298.15 K.
-*	The `-c` option specifies concentration (in mol/l).  It is important to notice that the ideal gas approximation is used to relate the concentration with the pressure, so this option is the same as the Gaussian Pressure route line specification. The correction is applied to the Sackur-Tetrode equation of the translational entropy e.g. `-c 1` corrects to a solution-phase standard state of 1 mol/l. The default is 1 atmosphere.
-*	The `--ti` option specifies a temperature interval (for example to see how a free energy barrier changes with the temperature). Usage is `--ti 'initial_temperature, final_temperature, step_size'`. The step_size is optional, the default is set by the relationship (final_temp-initial_temp) / 10
-*	The `--ee` option takes a file naming pattern (such as `"*_R*:*_S*"`) with files named as structure_R.log, structure_S.log, and will calculate and display values for stereoisomer excess (in %), ratio, major isomer present, and ddG.
-*	The `--cosmo` option can be used to read Gibbs Free Energy of Solvation data from a COSMO-RS .out formatted file. GSOLV should be used as a COSMO-RS input with no argument. `-c 1` should be used in conjunction with this argument.
-*   The `--cosmo_int` option allows for Gibbs Free Energy of Solvation calculated using COSMO-RS with a temperature interval to be applied at a range of temperatures. Since temperature gaps may not be consistent, the interval is automatically detected. Usage is `--cosmo_int cosmo_gsolv.out,initial_temp,final_temp`. GoodVibes will detect temperatures within the range provided.
-*	The `-v` option is a scaling factor for vibrational frequencies. DFT-computed harmonic frequencies tend to overestimate experimentally measured IR and Raman absorptions. Empirical scaling factors have been determined for several functional/basis set combinations, and these are applied automatically using values from the Truhlar group<sup>4</sup> based on detection of the level of theory and basis set in the output files. This correction scales the ZPE by the same factor, and also affects vibrational entropies. The default value when no scaling factor is available is 1 (no scale factor). The automated scaling can also be suppressed by `-v 1.0`
-*   The `--nosymm` option will disable the symmetry correction to the entropy. By default, GoodVibes detects the symmetry of molecules. Symmetry correction is calculated separately, as GoodVibes does not read the symmetry number from QM packages when this option is on to avoid duplicate corrections. The values obtained with GoodVibes might be different from QM values when the QM programs do not assign symmetry correctly (i.e. some QM packages often assign the C1 point group to symmetric systems when the symmetry option is not explicitly specified during geometry optimizations).
-*   The `--spc` option can be used to obtain single point energy corrected values. For multi-step jobs in which a frequency calculation is followed by an additional (e.g. single point energy) calculation, the energy is taken from the final job and all thermal corrections are taken from the frequency calculation. Alternatively, the energy can be taken from an additional file.
-*   The `--boltz` option will display the Boltzmann weighted factors based on free energy of each specified output file.
-*   The `--dup` option will check multiple output files for duplicate structures based on energy, rotational constants and calculated frequencies. Cutoffs are currently specified as: energy cutoff = 0.1 mHartree; RMS Rotational Constant cutoff = 0.1 GHz; RMS Freq cutoff = 10 wavenumbers, Max Freq difference = 10 wavenumbers.
-*	The `--pes` option takes a .yaml file input (see template below) along with calculation output files to allow for the construction of a potential energy surface from relative computed Gibbs free-energy values.
-*	The `--nogconf` option will turn off a correction to the Gibbs free-energy due to multiple conformations when constructing a potential energy surface (use only with --pes option). Default is to calculate Gconf correction.
-*	The `--graph` option takes a .yaml file input (see template below) along with calculation output files and will compute and graph relative Gibbs free-energy values along a reaction path (requires matplotlib library to be installed)
-*   The `--cpu` option will add up all of the CPU time across all files (including single point calculations if requested).
-*   The `--imag` option will print any imaginary frequencies (in wavenumbers) for each structure. Presently, all are reported. The hard-coded variable im_freq_cutoff can be edited to change this. To generate new input files (i.e. if this is an undesirable imaginary frequency) see [pyQRC](https://github.com/bobbypaton/pyQRC)
-*   The `--invertifreq` option will convert any low lying imaginary frequencies lying in a certain range to positive values (in wavenumbers). The default cutoff is to make imaginary frequencies above -50 cm<sup>-1</sup> positive.
-*	The `--freespace` option specifies the solvent. The amount of free space accessible to the solute is computed based on the solvent's molecular and bulk densities. This is then used to correct the volume available to each molecule from the ideal gas approximation used in the Sackur-Tetrode calculation of translational entropy, as proposed by [Shakhnovich and Whitesides](http://pubs.acs.org/doi/abs/10.1021/jo970944f).<sup>5</sup> The keywords H2O, toluene, DMF (N,N-dimethylformamide), AcOH (acetic acid) and chloroform are recognized.
-*	The `--output` option is used to change the default output file name to a specified name instead. Use as  `--output NAME` to change the name of the output file of thermochemical data from "GoodVibes.dat" to "GoodVibes_NAME.dat"
-*	The `--media` option applies an entropy correction to calculations done on solvent molecules calculated from their standard concentration. `-c 1` should be used in conjunction with this argument.
-*	The `--xyz` option will write all molecular Cartesian coordinates to a .xyz output file.
-*	The `--csv` option will write GoodVibes calculated thermochemical data to a .csv output file.
-*   The `--custom_ext` option allows for custom file extensions to be used. Current default calculation output files accepted are `.log` or `.out` file extensions. New extensions can be detected by using GoodVibes with the option `--custom_ext file_extension`.
-*	The `--bav` option allows the user to choose how the average moment of inertia is computed, used in computing the free-rotor entropy. Options are `--bav global` to have all molecules computed with the same moment of inertia=10*10-44 kg m2 or `--bav conf` to use the averaged rotational constants parsed from Gaussian output files to compute the average moment of inertia
-*	The `--g4` option allows the user to analyze G4 calculations from Gaussian. This option might be combined with a scaling factor of 0.9854 for vibrational frequencies (`-v 0.9854`) as suggested previously (doi: 10.1021/jp508422u).
->>>>>>> 9f4eaaf4
 
 See [read-the-docs: Examples](https://goodvibespy.readthedocs.io/en/latest/source/README.html#examples) for example usage.
 
 See [read-the-docs: Checks](https://goodvibespy.readthedocs.io/en/latest/source/README.html#checks) for information on automated job checking
 
 #### Symmetry
-<<<<<<< HEAD
 GoodVibes is able to detect a probable symmetry point group for each species and apply a symmetry correction to the entropy (S<sub>sym</sub>) by finding a molecule's internal symmetry. As of version 4 this uses the python interface to the [pymsym](https://github.com/corinwagen/pymsym) package.
-=======
-GoodVibes is able to detect a probable symmetry point group for each species and apply a symmetry correction to the entropy (S<sub>sym</sub>) by finding a molecule's internal symmetry number using atom connectivity, and external symmetry with the help of the external open source C program, "Brute Force Symmetry Analyzer" developed by S. Patchkovskii. These numbers are combined to give a symmetry number, n, and S<sub>sym</sub> is then defined as -Rln(n), which is applied to the GoodVibes calculated entropy.
-*Note: this option may not function properly on some versions of Windows.*
 
-#### File Naming Conventions
-Some options (--pes, --graph, --spc, --ee, --media) require the calculation output files to be named in a certain way for GoodVibes to recognize them and perform extra calculations properly.
-
-* **PES & Graph**
-
-    PES and graphing file names need correlate with the file names specified in the `# SPECIES` block of the .yaml file (see below for .yaml formatting).
-
-* **SPC**
-
-    To link a frequency output file to a separately performed single point energy calculation file, the single point calculation file should have the same common root as the frequency file, with an additional underscore and descriptor at the end, such as `ethane.out` and `ethane_TZ.out` shown above, where `ethane_TZ.out` is the separate single point calculation file. When running GoodVibes in this case, the descriptor TZ should be passed as an argument, as `--spc TZ`.
-
-* **Selectivity**
-
-    To calculate enantiomeric excess, enantiomeric ratio, or diastereomeric ratios,
-    file names should begin or end with a pattern identifier, such as `_R` and `_S`. The argument then passed to GoodVibes should be `--ee "*_R*:*_S*"`.
-
-* **Media**
-
-    To apply an entropic media correction to calculations performed on solvent molecules, the calculation output file should match the name passed in the media argument, for example, if performing the correction on water, the output file should be named `H2O.log` and the command line option should be `--media H2O`.
-
-    GoodVibes will recognize the following solvent molecule names:
-
-        meco2h / aceticacid, acetone, mecn / acetonitrile, benzene, 1buoh / 1butanol, 2buoh / 2butanol, 2butanone, tbuoh / tbutylalcohol, ccl4 / carbontetrachloride,
-        phcl / chlorobenzene, chcl3 / chloroform, cyclohexane, 12dce  / 12dichloroethane, diethyleneglycol, et2o / diethylether, diglyme, dme / 12dimethoxyethane,
-        dmf / dimethylformamide, dmso / dimethylsulfoxide, 14dioxane, etoh / ethanol, etoac / acoet / ethylacetate, ethyleneglycol, glycerin, hmpa / hexamethylphosphoramide,
-        hmpt / hexamethylphosphoroustriamide, hexane, meoh / methanol, mtbe / methyltbutylether, ch2cl2 / methylenechloride, dcm / dichloromethane, nmp / nmethyl2pyrrolidinone,
-        meno2 / nitromethane, pentane, 1propanol, 2propanol, pyridine, thf / tetrahydrofuran, toluene, et3n / triethylamine, h2o / water, oxylene, mxylene, pxylene
-
-#### .yaml File Formatting
-When using the --pes or --graph options in GoodVibes, a .yaml file must be provided to the program to specify qualities like reaction pathways, provided conformers, and other formatting options. The same .yaml may be used for both --pes and --graphing options. An example .yaml file from an external [Zenodo repository](https://doi.org/10.5281/zenodo.3662846) is shown below:
-
-    --- # PES
-        Ph: [Ph-Int1 + EtOH, Ph-TS1 + EtOH, Ph-Int2 + EtOH, Ph-TS2 + EtOH, Ph-Int3 + EtOH]
-        Py: [Py-Int1 + EtOH, Py-TS1 + EtOH, Py-Int2 + EtOH, Py-TS2 + EtOH, Py-Int3 + EtOH]
-
-    --- # SPECIES
-        Ph-Int1     : Int_I_Ph*
-        Ph-TS1      : TS_1_Ph*
-        Ph-Int2     : Int_II_Ph*
-        Ph-TS2      : TS_II_Ph*
-        Ph-Int3     : Int_III_Ph*
-        Py-Int1     : Int_I_Py*
-        Py-TS1      : TS_1_Py*
-        Py-Int2     : Int_II_Py*
-        Py-TS2      : TS_II_Py*
-        Py-Int3     : Int_III_Py*
-        EtOH        : ethanol*
-
-    --- # FORMAT
-        dec :  2
-        legend : False
-        color : black,#26a6a4
-        pointlabel : False
-        gridlines: True
-        show_conformers: True
-        show_gconf: False
-        dpi : 400
-        title: Potential Energy Surface
-
-options in the # FORMAT block are optional, but allow for stylistic choices to be employed, especially when graphing. All current options that can be specified for either --pes or --graph options are:
-
-        dec : 1 or 2 (decimal points in output)
-        legend : True or False (puts legend on graph)
-        ylim : y_min,y_max (y axis limits on graph)
-        color : Color (color of line for a reaction pathway, multiple pathways can have different colors i.e. color1,color2,color3 etc., this follows rules for matplotlib standard colors)
-        pointlabel : True or False (labels relative energy on graph at point)
-        xlabel : True or False (displays structure labels at pathway points on x axis)
-        title : Title (title displayed on graph)
-        gridlines: True or False (displays gridlines on graph)
-        dpi : number (specify dpi (dots per inch) of an image, will automatically save output image at specified dpi)
-        show_conformers : True or False (displays a point for each conformer of a certain compound at its relative energy on graph)
-        show_gconf : True or False (displays the effect of multiple accessible conformers correction if applied)
->>>>>>> 9f4eaaf4
 
 #### Tips and Troubleshooting
 *	The python file doesn’t need to be in the same folder as the Gaussian files. Just set the location of GoodVibes.py in the `$PATH` variable of your system (this is not necessary if installed with pip or conda)
@@ -170,7 +58,7 @@
 *  Problems may occur with Restart Gaussian jobs due to missing information in the output file.
 *  HF, DFT, MP2, semi-empirical, time dependent (TD) DFT and HF, ONIOM, and G4 calculations from Gaussian are also supported.
 
-<<<<<<< HEAD
+
 #### Contributors
 
 - [Robert Paton](https://orcid.org/0000-0002-0104-4166)
@@ -186,14 +74,6 @@
 - [Heather Mayes](https://github.com/hmayes)
 - [Sibo Wang](https://github.com/sibo)
 - [F Roessler](https://github.com/fdroessler)
-=======
-#### References for the underlying theory
-1. Ribeiro, R. F.; Marenich, A. V.; Cramer, C. J.; Truhlar, D. G. *J. Phys. Chem. B* **2011**, *115*, 14556-14562 [**DOI:** 10.1021/jp205508z](http://dx.doi.org/10.1021/jp205508z)
-2. Grimme, S. *Chem. Eur. J.* **2012**, *18*, 9955–9964 [**DOI:** 10.1021/jp509921r](http://dx.doi.org/10.1002/chem.201200497)
-3. Li, Y.; Gomes, J.; Sharada, S. M.; Bell, A. T.; Head-Gordon, M. *J. Phys. Chem. C* **2015**, *119*, 1840-1850 [**DOI:** 10.1002/chem.201200497](http://dx.doi.org/10.1021/jp509921r)
-4. Alecu, I. M.; Zheng, J.; Zhao, Y.; Truhlar, D. G.; *J. Chem. Theory Comput.* **2010**, *6*, 2872-2887 [**DOI:** 10.1021/ct100326h](http://dx.doi.org/10.1021/ct100326h)
-5. Mammen, M.; Shakhnovich, E. I.; Deutch, J. M.; Whitesides, G. M. *J. Org. Chem.* **1998**, *63*, 3821-3830 [**DOI:** 10.1021/jo970944f](http://dx.doi.org/10.1021/jo970944f)
->>>>>>> 9f4eaaf4
 
 ---
 #### License:
