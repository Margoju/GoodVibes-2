--- conflicted
+++ resolved
@@ -40,24 +40,13 @@
 
 
 #######################################################################
-<<<<<<< HEAD
 ###########  Authors:     Rob Paton, Guilian Luchini,       ###########
 ###########               Juan V. Alegre-Requena,           ###########
-###########               Ignacio Funes-Ardoiz,             ###########
-###########               Yanfei Guan, Sibo Lin             ###########
-###########  Last modified:  April 22, 2022                 ###########
+###########               Ignacio Funes-Ardoiz              ###########
+###########  Last modified:  July 5, 2022                 ###########
 ####################################################################"""
 
 import math, os.path, sys, time, json, subprocess, cclib
-=======
-###########  Authors:     Rob Paton, Ignacio Funes-Ardoiz  ############
-###########               Guilian Luchini, Juan V. Alegre- ############
-###########               Requena, Yanfei Guan, Sibo Lin   ############
-###########  Last modified:  May 27, 2021                 ############
-####################################################################"""
-
-import fnmatch, math, os.path, sys, time
->>>>>>> 28b20f2e
 from datetime import datetime, timedelta
 from glob import glob
 from argparse import ArgumentParser
@@ -359,7 +348,6 @@
         del thermo_data[dup]
     return files, thermo_data
 
-<<<<<<< HEAD
 def print_check_fails(log, check_attribute, file, attribute, option2=False):
     """Function for printing checks to the terminal"""
     unique_attr = {}
@@ -623,132 +611,6 @@
         
     return cclib_data,progress_fun
 
-def main():
-    start_time_overall = time.time()
-    files = []
-    bbe_vals = []
-    clusters = []
-    command = 'o  Requested: '
-    clustering = False
-    # Get command line inputs. Use -h to list all possible arguments and default values
-    parser = ArgumentParser()
-    parser.add_argument("-q", dest="Q", action="store_true", default=False,
-                        help="Quasi-harmonic entropy correction and enthalpy correction applied (default S=Grimme, "
-                             "H=Head-Gordon)")
-    parser.add_argument("--qs", dest="QS", default="grimme", type=str.lower, metavar="QS",
-                        choices=('grimme', 'truhlar'),
-                        help="Type of quasi-harmonic entropy correction (Grimme or Truhlar) (default Grimme)", )
-    parser.add_argument("--qh", dest="QH", action="store_true", default=False,
-                        help="Type of quasi-harmonic enthalpy correction (Head-Gordon)")
-    parser.add_argument("-f", dest="freq_cutoff", default=100, type=float, metavar="FREQ_CUTOFF",
-                        help="Cut-off frequency for both entropy and enthalpy (wavenumbers) (default = 100)", )
-    parser.add_argument("--fs", dest="S_freq_cutoff", default=100.0, type=float, metavar="S_FREQ_CUTOFF",
-                        help="Cut-off frequency for entropy (wavenumbers) (default = 100)")
-    parser.add_argument("--fh", dest="H_freq_cutoff", default=100.0, type=float, metavar="H_FREQ_CUTOFF",
-                        help="Cut-off frequency for enthalpy (wavenumbers) (default = 100)")
-    parser.add_argument("-t", dest="temperature", default=298.15, type=float, metavar="TEMP",
-                        help="Temperature (K) (default 298.15)")
-    parser.add_argument("-c", dest="conc", default=False, type=float, metavar="CONC",
-                        help="Concentration (mol/l) (default 1 atm)")
-    parser.add_argument("--ti", dest="temperature_interval", default=False, metavar="TI",
-                        help="Initial temp, final temp, step size (K)")
-    parser.add_argument("-v", dest="freq_scale_factor", default=False, type=float, metavar="SCALE_FACTOR",
-                        help="Frequency scaling factor. If not set, try to find a suitable value in database. "
-                             "If not found, use 1.0")
-    parser.add_argument("--spc", dest="spc", type=str, default=False, metavar="SPC",
-                        help="Indicates single point corrections (default False)")
-    parser.add_argument("--boltz", dest="boltz", action="store_true", default=False,
-                        help="Show Boltzmann factors")
-    parser.add_argument("--cpu", dest="cputime", action="store_true", default=False,
-                        help="Total CPU time")
-    parser.add_argument("--d3", dest="D3", action="store_true", default=False,
-                        help="Zero-damped DFTD3 correction will be computed")
-    parser.add_argument("--d3bj", dest="D3BJ", action="store_true", default=False,
-                        help="Becke-Johnson damped DFTD3 correction will be computed")
-    parser.add_argument("--atm", dest="ATM", action="store_true", default=False,
-                        help="Axilrod-Teller-Muto 3-body dispersion correction will be computed")
-    parser.add_argument("--xyz", dest="xyz", action="store_true", default=False,
-                        help="Write Cartesians to a .xyz file (default False)")
-    parser.add_argument("--csv", dest="csv", action="store_true", default=False,
-                        help="Write .csv output file format")
-    parser.add_argument("--imag", dest="imag_freq", action="store_true", default=False,
-                        help="Print imaginary frequencies (default False)")
-    parser.add_argument("--invertifreq", dest="invert", nargs='?', const=True, default=False,
-                        help="Make low lying imaginary frequencies positive (cutoff > -50.0 wavenumbers)")
-    parser.add_argument("--freespace", dest="freespace", default="none", type=str, metavar="FREESPACE",
-                        help="Solvent (H2O, toluene, DMF, AcOH, chloroform) (default none)")
-    parser.add_argument("--dup", dest="duplicate", action="store_true", default=False,
-                        help="Remove possible duplicates from thermochemical analysis")
-    parser.add_argument("--cosmo", dest="cosmo", default=False, metavar="COSMO-RS",
-                        help="Filename of a COSMO-RS .tab output file")
-    parser.add_argument("--cosmo_int", dest="cosmo_int", default=False, metavar="COSMO-RS",
-                        help="Filename of a COSMO-RS .tab output file along with a temperature range (K): "
-                             "file.tab,'Initial_T, Final_T'")
-    parser.add_argument("--output", dest="output", default="output", metavar="OUTPUT",
-                        help="Change the default name of the output file to GoodVibes_\"output\".dat")
-    parser.add_argument("--pes", dest="pes", default=False, metavar="PES",
-                        help="Tabulate relative values")
-    parser.add_argument("--nogconf", dest="gconf", action="store_false", default=True,
-                        help="Calculate a free-energy correction related to multi-configurational space (default "
-                             "calculate Gconf)")
-    parser.add_argument("--ee", dest="ee", default=False, type=str,
-                        help="Tabulate selectivity values (excess, ratio) from a mixture, provide pattern for two "
-                             "types such as *_R*,*_S*")
-    parser.add_argument("--media", dest="media", default=False, metavar="MEDIA",
-                        help="Entropy correction for standard concentration of solvents")
-    parser.add_argument("--custom_ext", type=str, default='',
-                        help="List of additional file extensions to support, beyond .log or .out, use separated by "
-                             "commas (ie, '.qfi, .gaussian'). It can also be specified with environment variable "
-                             "GOODVIBES_CUSTOM_EXT")
-    parser.add_argument("--graph", dest='graph', default=False, metavar="GRAPH",
-                        help="Graph a reaction profile based on free energies calculated. ")
-    parser.add_argument("--nosymm", dest='nosymm', action="store_true", default=False,
-                        help="Turn on the symmetry correction.")
-    parser.add_argument("--bav", dest='inertia', default="global",type=str,choices=['global','conf'],
-                        help="Choice of how the moment of inertia is computed. Options = 'global' or 'conf'."
-                            "'global' will use the same moment of inertia for all input molecules of 10*10-44,"
-                            "'conf' will compute moment of inertia from parsed rotational constants from each Gaussian output file.")
-    parser.add_argument("--g4", dest="g4", action="store_true", default=False,
-                        help="Use this option when using G4 calculations in Gaussian")
-    parser.add_argument("--noStrans", dest="noStrans", action="store_true", default=False,
-                        help="Use this option to supress translational entropy")
-    parser.add_argument("--noEtrans", dest="noEtrans", action="store_true", default=False,
-                        help="Use this option to supress translational energy (affecting enthalpy)")
-    # Parse Arguments
-    (options, args) = parser.parse_known_args()
-    # If requested, turn on head-gordon enthalpy correction
-    if options.Q: options.QH = True
-    if options.QH:
-        stars = "   " + "*" * 142
-    else:
-        stars = "   " + "*" * 128
-    # If necessary, create an xyz file for Cartesians
-    if options.xyz: xyz = xyz_out("Goodvibes", "xyz", "output")
-    # If user has specified different file extensions
-    if options.custom_ext or os.environ.get('GOODVIBES_CUSTOM_EXT', ''):
-        custom_extensions = options.custom_ext.split(',') + os.environ.get('GOODVIBES_CUSTOM_EXT', '').split(',')
-        for ext in custom_extensions:
-            SUPPORTED_EXTENSIONS.add(ext.strip())
-    # Default value for inverting imaginary frequencies
-    if options.invert:
-        options.invert == -50.0
-    elif options.invert > 0:
-        options.invert = -1 * options.invert
-
-    # Start a log for the results
-    log = Logger("Goodvibes", options.output, options.csv)
-    # Initialize the total CPU time
-    total_cpu_time, add_days = datetime(100, 1, 1, 00, 00, 00, 00), 0
-    if len(args) > 1:
-        for elem in args:
-            if elem == 'clust:':
-                clustering = True
-                options.boltz = True
-                nclust = -1
-    # Get the filenames from the command line prompt
-    args = sys.argv[1:]
-=======
-
 def sort_by_stability(thermo_data, value):
     ''' order the dictionary object of thermochemical data by energy, enthalpy or quasi-harmnonic Gibbs energy'''
     try:
@@ -765,7 +627,6 @@
     clusters, nclust = [], -1
     files, sp_files = [], []
 
->>>>>>> 28b20f2e
     for elem in args:
 
         if clustering:
@@ -800,7 +661,6 @@
 
 def filter_output_files(files, log, spc = False, sp_files = None):
     # Grab level of theory, solvation model, check for Normal Termination
-<<<<<<< HEAD
     l_o_t, s_m, progress, spc_progress = [], [], {}, {}
     for file in files:
         cclib_data,progress = cclib_init(file,progress,'freq')
@@ -815,20 +675,6 @@
             elif os.path.exists(name + '_' + options.spc + '.out'):
                 spc_file = name + '_' + options.spc + '.out'
             cclib_data,spc_progress = cclib_init(spc_file,spc_progress,'spc')
-=======
-    l_o_t, s_m, progress, spc_progress, orientation, grid = [], [], {}, {}, {}, {}
-    for i, file in enumerate(files):
-        lot_sm_prog = io.read_initial(file)
-        l_o_t.append(lot_sm_prog[0])
-        s_m.append(lot_sm_prog[1])
-        progress[file] = lot_sm_prog[2]
-        orientation[file] = lot_sm_prog[3]
-        grid[file] = lot_sm_prog[4]
-        #check spc files for normal termination
-        if spc is not False and spc != 'link':
-            lot_sm_prog = io.read_initial(sp_files[i])
-            spc_progress[sp_files[i]] = lot_sm_prog[2]
->>>>>>> 28b20f2e
 
     remove_key = []
     # Remove problem files and print errors
@@ -855,191 +701,6 @@
         files.remove(key)
         del l_o_t[i]
         del s_m[i]
-<<<<<<< HEAD
-    if len(files) == 0:
-        sys.exit("\n\nPlease try again with normally terminated output files.\nFor help, use option '-h'\n")
-    # Attempt to automatically obtain frequency scale factor,
-    # Application of freq scale factors requires all outputs to be same level of theory
-    if options.freq_scale_factor is not False:
-        if 'oniom' not in l_o_t[0].lower():
-            log.write("\n\n   User-defined vibrational scale factor " + str(options.freq_scale_factor) + " for " +
-                      l_o_t[0] + " level of theory")
-        else:
-            log.write("\n\n   User-defined vibrational scale factor " + str(options.freq_scale_factor) +
-                      " for QM region of " + l_o_t[0])
-    else:
-        # Look for vibrational scaling factor automatically
-        if all_same(l_o_t):
-            level = l_o_t[0].upper()
-            for data in (scaling_data_dict, scaling_data_dict_mod):
-                if level in data:
-                    options.freq_scale_factor = data[level].zpe_fac
-                    ref = scaling_refs[data[level].zpe_ref]
-                    log.write("\n\no  Found vibrational scaling factor of {:.3f} for {} level of theory\n"
-                              "   {}".format(options.freq_scale_factor, l_o_t[0], ref))
-                    break
-        else:  # Print files and different levels of theory found
-            files_l_o_t, levels_l_o_t, filtered_calcs_l_o_t = [], [], []
-            for file in files:
-                files_l_o_t.append(file)
-            for i in l_o_t:
-                levels_l_o_t.append(i)
-            filtered_calcs_l_o_t.append(files_l_o_t)
-            filtered_calcs_l_o_t.append(levels_l_o_t)
-            print_check_fails(log, filtered_calcs_l_o_t[1], filtered_calcs_l_o_t[0], "levels of theory")
-
-    # Exit program if a comparison of Boltzmann factors is requested and level of theory is not uniform across all files
-    if not all_same(l_o_t) and (options.boltz is not False or options.ee is not False):
-        sys.exit("\n\nERROR: When comparing files using Boltzmann factors (boltz or ee input options), the level of "
-                 "theory used should be the same for all files.\n ")
-
-    if options.freq_scale_factor is False:
-        options.freq_scale_factor = 1.0  # If no scaling factor is found use 1.0
-        if all_same(l_o_t):
-            log.write("\n\n   Using vibrational scale factor {} for {} level of "
-                      "theory".format(options.freq_scale_factor, l_o_t[0]))
-        else:
-            log.write("\n\n   Using vibrational scale factor {}: differing levels of theory "
-                      "detected.".format(options.freq_scale_factor))
-    # Checks to see whether the available free space of a requested solvent is defined
-    freespace = get_free_space(options.freespace)
-    if freespace != 1000.0:
-        log.write("\n   Specified solvent " + options.freespace + ": free volume " + str(
-            "%.3f" % (freespace / 10.0)) + " (mol/l) corrects the translational entropy")
-
-    # Check for implicit solvation
-    printed_solv_warn = False
-    for i in s_m:
-        if ('smd' in i.lower() or 'cpcm' in i.lower()) and not printed_solv_warn:
-            log.write("\n\n   Caution! Implicit solvation (SMD/CPCM) detected. Enthalpic and entropic terms cannot be "
-                      "safely separated. Use them at your own risk!")
-            printed_solv_warn = True
-
-    # COSMO-RS temperature interval
-    if options.cosmo_int:
-        args = options.cosmo_int.split(',')
-        cfile = args[0]
-        cinterval = args[1:]
-        log.write('\n\n   Reading COSMO-RS file: ' + cfile + ' over a T range of ' + cinterval[0] + '-' +
-                  cinterval[1] + ' K.')
-
-        t_interval, gsolv_dicts = cosmo_rs_out(cfile, files, interval=cinterval)
-        options.temperature_interval = True
-
-    elif options.cosmo is not False:  # Read from COSMO-RS output
-        try:
-            cosmo_solv = cosmo_rs_out(options.cosmo, files)
-            log.write('\n\n   Reading COSMO-RS file: ' + options.cosmo)
-        except ValueError:
-            cosmo_solv = None
-            log.write('\n\n   Warning! COSMO-RS file ' + options.cosmo + ' requested but not found')
-
-    if options.freq_cutoff != 100.0:
-        options.S_freq_cutoff = options.freq_cutoff
-        options.H_freq_cutoff = options.freq_cutoff
-
-    # Summary of the quasi-harmonic treatment; print out the relevant reference
-    log.write("\n\n   Entropic quasi-harmonic treatment: frequency cut-off value of " + str(
-        options.S_freq_cutoff) + " wavenumbers will be applied.")
-    if options.QS == "grimme":
-        log.write("\n   QS = Grimme: Using a mixture of RRHO and Free-rotor vibrational entropies.")
-        qs_ref = grimme_ref
-    elif options.QS == "truhlar":
-        log.write("\n   QS = Truhlar: Using an RRHO treatment where low frequencies are adjusted to the cut-off value.")
-        qs_ref = truhlar_ref
-    else:
-        log.fatal("\n   FATAL ERROR: Unknown quasi-harmonic model " + options.QS + " specified (QS must = grimme or truhlar).")
-    log.write("\n   REF: " + qs_ref + '\n')
-
-    # Check if qh-H correction should be applied
-    if options.QH:
-        log.write("\n\n   Enthalpy quasi-harmonic treatment: frequency cut-off value of " + str(
-            options.H_freq_cutoff) + " wavenumbers will be applied.")
-        log.write("\n   QH = Head-Gordon: Using an RRHO treatement with an approximation term for vibrational energy.")
-        qh_ref = head_gordon_ref
-        log.write("\n   REF: " + qh_ref + '\n')
-
-    # Check if D3 corrections should be applied
-    if options.D3:
-        log.write("\n\n   D3-Dispersion energy with zero-damping will be calculated and included in the energy and enthalpy terms.")
-        log.write("\n   REF: " + d3_ref + '\n')
-    if options.D3BJ:
-        log.write("\n\n   D3-Dispersion energy with Becke-Johnson damping will be calculated and added to the energy terms.")
-        log.write("\n   REF: " + d3bj_ref + '\n')
-    if options.ATM:
-        log.write("\n   The repulsive Axilrod-Teller-Muto 3-body term will be included in the dispersion correction.")
-        log.write("\n   REF: " + atm_ref + '\n')
-
-    # Check if entropy symmetry correction should be applied
-    if not options.nosymm:
-        log.write('\n\n   Symmetry contribution to entropy to be calculated using S. Patchkovskii\'s \n   open source software "Brute Force Symmetry Analyzer" available under GNU General Public License.')
-        log.write('\n   REF: (C) 1996, 2003 S. Patchkovskii, Serguei.Patchkovskii@sympatico.ca')
-        log.write('\n\n   Atomic radii used to calculate internal symmetry based on Cambridge Structural Database covalent radii.')
-        log.write("\n   REF: " + csd_ref + '\n')
-
-    # Whether single-point energies are to be used
-    if options.spc:
-        log.write("\n   Combining final single point energy with thermal corrections.")
-    # Solvent correction message
-    if options.media:
-        log.write("\n   Applying standard concentration correction (based on density at 20C) to solvent media.")
-
-    # Check for special options
-    inverted_freqs, inverted_files = [], []
-
-    # Loop over all specified output files and compute thermochemistry
-    for file in files:
-        with open(f'{file.split(".")[0]}.json') as json_file:
-            cclib_data = json.load(json_file)
-        if options.cosmo:
-            cosmo_option = cosmo_solv[file]
-        else:
-            cosmo_option = None
-        
-        # computes D3 term if requested, which is then sent to calc bbe as a correction
-        d3_energy = 0.0
-        if options.D3 or options.D3BJ:
-            verbose, intermolecular, pairwise, abc_term = False, False, False, False
-            s6, rs6, s8, bj_a1, bj_a2 = 0.0, 0.0, 0.0, 0.0, 0.0
-            if all_same(l_o_t):
-                functional = l_o_t[0].split('/')[0]
-                if options.D3:
-                    damp = 'zero'
-                elif options.D3BJ:
-                    damp = 'bj'
-                if options.ATM: abc_term = True
-                try:
-                    fileData = getoutData(cclib_data)
-                    d3_calc = D3.calcD3(fileData, functional, s6, rs6, s8, bj_a1, bj_a2, damp, abc_term, intermolecular,
-                                        pairwise, verbose)
-                    d3_energy = (d3_calc.attractive_r6_vdw + d3_calc.attractive_r8_vdw + d3_calc.repulsive_abc) / KCAL_TO_AU
-                except:
-                    log.write('\n   ! Dispersion correction failed')
-                    d3_energy = 0.0
-            else:
-                log.write('\nx   Dispersion Correction not applied because multiple levels of theory were used')
-        conc = options.conc
-        #check if media correction should be applied
-        if options.media != False:
-            try:
-                from .media import solvents
-            except:
-                from media import solvents
-            if options.media.lower() in solvents and options.media.lower() == \
-                    os.path.splitext(os.path.basename(file))[0].lower():
-                mweight = solvents[options.media.lower()][0]
-                density = solvents[options.media.lower()][1]
-                conc = (density * 1000) / mweight
-                media_conc = conc
-
-        bbe = calc_bbe(file, cclib_data, options.QS, options.QH, options.S_freq_cutoff, options.H_freq_cutoff, options.temperature,
-                       conc, options.freq_scale_factor, options.freespace, options.spc, options.invert,
-                       d3_energy, cosmo=cosmo_option, nosymm=options.nosymm, inertia=options.inertia,
-                       g4=options.g4, noStrans=options.noStrans, noEtrans=options.noEtrans)
-        
-        # Populate bbe_vals with indivual bbe entries for each file
-        bbe_vals.append(bbe)
-=======
         del orientation[key]
         del grid[key]
 
@@ -1073,16 +734,12 @@
         parser.add_argument("-v", dest="freq_scale_factor", default=False, type=float, metavar="SCALE_FACTOR",
                             help="Frequency scaling factor. If not set, try to find a suitable value in database. "
                                  "If not found, use 1.0")
-        parser.add_argument("--vmm", dest="mm_freq_scale_factor", default=False, type=float, metavar="MM_SCALE_FACTOR",
-                            help="Additional frequency scaling factor used in ONIOM calculations")
         parser.add_argument("--spc", dest="spc", type=str, default=False, metavar="SPC",
                             help="Indicates single point corrections (default False)")
         parser.add_argument("--spcdir", dest="spcdir", type=str, default='.', metavar="SPCDIR",
                             help="Directory containing single point corrections (default .)")
         parser.add_argument("--boltz", dest="boltz", action="store_true", default=False,
                             help="Show Boltzmann factors")
-        parser.add_argument("--cpu", dest="cputime", action="store_true", default=False,
-                            help="Total CPU time")
         parser.add_argument("--d3", dest="D3", action="store_true", default=False,
                             help="Zero-damped DFTD3 correction will be computed")
         parser.add_argument("--d3bj", dest="D3BJ", action="store_true", default=False,
@@ -1122,9 +779,6 @@
                                  "types such as *_R*,*_S*")
         parser.add_argument("--selplot", dest="selplot", action="store_true", default=False,
                             help="Plot relative energies in selectivity prediction")
-        parser.add_argument("--check", dest="check", action="store_true", default=False,
-                            help="Checks if calculations were done with the same program, level of theory and solvent, "
-                                 "as well as detects potential duplicates")
         parser.add_argument("--media", dest="media", default=False, metavar="MEDIA",
                             help="Entropy correction for standard concentration of solvents")
         parser.add_argument("--custom_ext", type=str, default='',
@@ -1143,7 +797,11 @@
                             help="Use this option when using G4 calculations in Gaussian")
         parser.add_argument("--gtype", dest="gtype", action="store", default="G",
                             help="Use this option to request plotting of either relative E, H or G values")
-
+        parser.add_argument("--noStrans", dest="noStrans", action="store_true", default=False,
+                            help="Use this option to supress translational entropy")
+        parser.add_argument("--noEtrans", dest="noEtrans", action="store_true", default=False,
+                            help="Use this option to supress translational energy (affecting enthalpy)")
+                        
         # Parse Arguments
         (self.options, self.args) = parser.parse_known_args()
 
@@ -1171,7 +829,6 @@
                     self.options.command += arg + ' '
             if self.options.clustering: self.options.command += '(clustering active)'
 
-
 def main():
     # Fetch default parameters and any specified at the command line
     gv = GV_options()
@@ -1212,688 +869,14 @@
         d3_term = 0.0 # computes D3 term if requested
         cosmo_option = None # computes COSMO term if requested
 
-        bbe_vals[i] = thermo.calc_bbe(file, sp_files[i], options.QS, options.QH, options.S_freq_cutoff, options.H_freq_cutoff, options.temperature,
+        bbe_vals[i] = thermo.calc_bbe(file, cclib_data, sp_files[i], options.QS, options.QH, options.S_freq_cutoff, options.H_freq_cutoff, options.temperature,
                        options.conc, options.freq_scale_factor, options.freespace, options.spc, options.invert,
-                       d3_correction = d3_term, cosmo = cosmo_option, ssymm = options.ssymm, mm_freq_scale_factor = options.mm_freq_scale_factor, inertia = options.inertia, g4 = options.g4)
->>>>>>> 28b20f2e
+                       d3_correction = d3_term, cosmo = cosmo_option, ssymm = options.ssymm, mm_freq_scale_factor = options.mm_freq_scale_factor, inertia = options.inertia, 
+                       g4 = options.g4, noStrans=options.noStrans, noEtrans=options.noEtrans)
 
     # Creates a new dictionary object thermo_data, which attaches the bbe data to each file-name
     thermo_data = dict(zip(file_list, bbe_vals))  # The collected thermochemical data for all files
 
-<<<<<<< HEAD
-    inverted_freqs, inverted_files = [], []
-    for file in files:
-        if len(thermo_data[file].inverted_freqs) > 0:
-            inverted_freqs.append(thermo_data[file].inverted_freqs)
-            inverted_files.append(file)
-
-    # Check if user has chosen to make any low lying imaginary frequencies positive
-    if options.invert is not False:
-        for i, file in enumerate(inverted_files):
-            if len(inverted_freqs[i]) == 1:
-                log.write("\n\n   The following frequency was made positive and used in calculations: " +
-                          str(inverted_freqs[i][0]) + " from " + file)
-            elif len(inverted_freqs[i]) > 1:
-                log.write("\n\n   The following frequencies were made positive and used in calculations: " +
-                          str(inverted_freqs[i]) + " from " + file)
-
-    # Adjust printing according to options requested
-    if options.spc is not False: stars += '*' * 14
-    if options.cosmo is not False: stars += '*' * 30
-    if options.imag_freq: stars += '*' * 9
-    if options.boltz: stars += '*' * 7
-    if not options.nosymm: stars += '*' * 13
-
-    # Standard mode: tabulate thermochemistry ouput from file(s) at a single temperature and concentration
-    if options.temperature_interval is False:
-        if options.spc is False:
-            log.write("\n\n   ")
-            if options.QH:
-                log.write('{:<39} {:>13} {:>10} {:>13} {:>13} {:>10} {:>10} {:>13} '
-                          '{:>13}'.format("Structure", "E", "ZPE", "H", "qh-H", "T.S", "T.qh-S", "G(T)", "qh-G(T)"),
-                          thermodata=True)
-            else:
-                log.write('{:<39} {:>13} {:>10} {:>13} {:>10} {:>10} {:>13} {:>13}'.format("Structure", "E", "ZPE", "H",
-                                                                                           "T.S", "T.qh-S", "G(T)",
-                                                                                           "qh-G(T)"), thermodata=True)
-        else:
-            log.write("\n\n   ")
-            if options.QH:
-                log.write('{:<39} {:>13} {:>13} {:>10} {:>13} {:>13} {:>10} {:>10} {:>13} '
-                          '{:>13}'.format("Structure", "E_SPC", "E", "ZPE", "H_SPC", "qh-H_SPC", "T.S", "T.qh-S",
-                                          "G(T)_SPC", "qh-G(T)_SPC"), thermodata=True)
-            else:
-                log.write('{:<39} {:>13} {:>13} {:>10} {:>13} {:>10} {:>10} {:>13} '
-                          '{:>13}'.format("Structure", "E_SPC", "E", "ZPE", "H_SPC", "T.S", "T.qh-S", "G(T)_SPC",
-                                          "qh-G(T)_SPC"), thermodata=True)
-        if options.cosmo is not False:
-            log.write('{:>13} {:>16}'.format("COSMO-RS", "COSMO-qh-G(T)"), thermodata=True)
-        if options.boltz is True:
-            log.write('{:>7}'.format("Boltz"), thermodata=True)
-        if options.imag_freq is True:
-            log.write('{:>9}'.format("im freq"), thermodata=True)
-        if not options.nosymm:
-            log.write('{:>13}'.format("Point Group"), thermodata=True)
-        log.write("\n" + stars + "")
-
-        # Look for duplicates or enantiomers
-        if options.duplicate:
-            dup_list = check_dup(files, thermo_data)
-        else:
-            dup_list = []
-
-        # Boltzmann factors and averaging over clusters
-        if options.boltz != False:
-            boltz_facs, weighted_free_energy, boltz_sum = get_boltz(files, thermo_data, clustering, clusters,
-                                                                    options.temperature, dup_list)
-
-        for file in files:  # Loop over the output files and compute thermochemistry
-            with open(f'{file.split(".")[0]}.json') as json_file:
-                cclib_data = json.load(json_file)
-            duplicate = False
-            if len(dup_list) != 0:
-                for dup in dup_list:
-                    if dup[0] == file:
-                        duplicate = True
-                        log.write('\nx  {} is a duplicate or enantiomer of {}'.format(dup[0].rsplit('.', 1)[0],
-                                                                                      dup[1].rsplit('.', 1)[0]))
-                        break
-            if not duplicate:
-                bbe = thermo_data[file]
-                if options.cputime != False:  # Add up CPU times
-                    if hasattr(bbe, "cpu"):
-                        if bbe.cpu != None:
-                            total_cpu_time = add_time(total_cpu_time, bbe.cpu)
-                    if hasattr(bbe, "sp_cpu"):
-                        if bbe.sp_cpu != None:
-                            total_cpu_time = add_time(total_cpu_time, bbe.sp_cpu)
-                if total_cpu_time.month > 1:
-                    add_days += 31
-
-                if options.xyz:  # Write Cartesians
-                    xyzdata = getoutData(cclib_data)
-                    xyz.write_text(str(len(xyzdata.atom_types)))
-                    if hasattr(bbe, "scf_energy"):
-                        xyz.write_text(
-                            '{:<39} {:>13} {:13.6f}'.format(os.path.splitext(os.path.basename(file))[0], 'Eopt',
-                                                            bbe.scf_energy))
-                    else:
-                        xyz.write_text('{:<39}'.format(os.path.splitext(os.path.basename(file))[0]))
-                    if hasattr(xyzdata, 'cartesians') and hasattr(xyzdata, 'atom_types'):
-                        xyz.write_coords(xyzdata.atom_types, xyzdata.cartesians)
-
-                # Check for possible error in Gaussian calculation of linear molecules which can return 2 rotational constants instead of 3
-                if bbe.linear_warning:
-                    log.write("\nx  " + '{:<39}'.format(os.path.splitext(os.path.basename(file))[0]))
-                    log.write('          ----   Caution! Potential invalid calculation of linear molecule from Gaussian')
-                else:
-                    if hasattr(bbe, "gibbs_free_energy"):
-                        if options.spc is not False:
-                            if bbe.sp_energy != '!':
-                                log.write("\no  ")
-                                log.write('{:<39}'.format(os.path.splitext(os.path.basename(file))[0]), thermodata=True)
-                                log.write(' {:13.6f}'.format(bbe.sp_energy), thermodata=True)
-                            if bbe.sp_energy == '!':
-                                log.write("\nx  ")
-                                log.write('{:<39}'.format(os.path.splitext(os.path.basename(file))[0]), thermodata=True)
-                                log.write(' {:>13}'.format('----'), thermodata=True)
-                        else:
-                            log.write("\no  ")
-                            log.write('{:<39}'.format(os.path.splitext(os.path.basename(file))[0]), thermodata=True)
-                    # Gaussian SPC file handling
-                    if hasattr(bbe, "scf_energy") and not hasattr(bbe, "gibbs_free_energy"):
-                        log.write("\nx  " + '{:<39}'.format(os.path.splitext(os.path.basename(file))[0]))
-                    # ORCA spc files
-                    elif not hasattr(bbe, "scf_energy") and not hasattr(bbe, "gibbs_free_energy"):
-                        log.write("\nx  " + '{:<39}'.format(os.path.splitext(os.path.basename(file))[0]))
-                    if hasattr(bbe, "scf_energy"):
-                        log.write(' {:13.6f}'.format(bbe.scf_energy), thermodata=True)
-                    # No freqs found
-                    if not hasattr(bbe, "gibbs_free_energy"):
-                        log.write("   Warning! Couldn't find frequency information ...")
-                    else:
-                        if all(getattr(bbe, attrib) for attrib in
-                               ["enthalpy", "entropy", "qh_entropy", "gibbs_free_energy", "qh_gibbs_free_energy"]):
-                            if options.QH:
-                                log.write(' {:10.6f} {:13.6f} {:13.6f} {:10.6f} {:10.6f} {:13.6f} {:13.6f}'.format(
-                                    bbe.zpe, bbe.enthalpy, bbe.qh_enthalpy, (options.temperature * bbe.entropy),
-                                    (options.temperature * bbe.qh_entropy), bbe.gibbs_free_energy,
-                                    bbe.qh_gibbs_free_energy), thermodata=True)
-                            else:
-                                log.write(' {:10.6f} {:13.6f} {:10.6f} {:10.6f} {:13.6f} '
-                                          '{:13.6f}'.format(bbe.zpe, bbe.enthalpy,
-                                                            (options.temperature * bbe.entropy),
-                                                            (options.temperature * bbe.qh_entropy),
-                                                            bbe.gibbs_free_energy, bbe.qh_gibbs_free_energy),
-                                          thermodata=True)
-
-                        if options.media is not False and options.media.lower() in solvents and options.media.lower() == \
-                                os.path.splitext(os.path.basename(file))[0].lower():
-                            log.write("  Solvent: {:4.2f}M ".format(media_conc))
-
-                # Append requested options to end of output
-                if options.cosmo and cosmo_solv is not None:
-                    log.write('{:13.6f} {:16.6f}'.format(cosmo_solv[file], bbe.qh_gibbs_free_energy + cosmo_solv[file]))
-                if options.boltz is True:
-                    log.write('{:7.3f}'.format(boltz_facs[file] / boltz_sum), thermodata=True)
-                if options.imag_freq is True and hasattr(bbe, "im_frequency_wn"):
-                    for freq in bbe.im_frequency_wn:
-                        log.write('{:9.2f}'.format(freq), thermodata=True)
-                if not options.nosymm:
-                    if hasattr(bbe, "qh_gibbs_free_energy"):
-                        log.write('{:>13}'.format(bbe.point_group))
-                    else:
-                        log.write('{:>37}'.format('---'))
-            # Cluster files if requested
-            if clustering:
-                dashes = "-" * (len(stars) - 3)
-                for n, cluster in enumerate(clusters):
-                    for id, structure in enumerate(cluster):
-                        if structure == file:
-                            if id == len(cluster) - 1:
-                                log.write("\n   " + dashes)
-                                log.write("\n   " + '{name:<{var_width}} {gval:13.6f} {weight:6.2f}'.format(
-                                    name='Boltzmann-weighted Cluster ' + alphabet[n].upper(), var_width=len(stars) - 24,
-                                    gval=weighted_free_energy['cluster-' + alphabet[n].upper()] / boltz_facs[
-                                        'cluster-' + alphabet[n].upper()],
-                                    weight=100 * boltz_facs['cluster-' + alphabet[n].upper()] / boltz_sum),
-                                          thermodata=True)
-                                log.write("\n   " + dashes)
-        log.write("\n" + stars + "\n")
-
-    # Running a variable temperature analysis of the enthalpy, entropy and the free energy
-    elif options.temperature_interval:
-        log.write("\n\n   Variable-Temperature analysis of the enthalpy, entropy and the entropy at a constant pressure between")
-        if options.cosmo_int is False:
-            temperature_interval = [float(temp) for temp in options.temperature_interval.split(',')]
-            # If no temperature step was defined, divide the region into 10
-            if len(temperature_interval) == 2:
-                temperature_interval.append((temperature_interval[1] - temperature_interval[0]) / 10.0)
-            interval = range(int(temperature_interval[0]), int(temperature_interval[1] + 1),
-                             int(temperature_interval[2]))
-            log.write("\n   T init:  %.1f,  T final:  %.1f,  T interval: %.1f" % (
-                temperature_interval[0], temperature_interval[1], temperature_interval[2]))
-        else:
-            interval = t_interval
-            log.write("\n   T init:  %.1f,   T final: %.1f" % (interval[0], interval[-1]))
-
-        if options.QH:
-            qh_print_format = "\n\n   {:<39} {:>13} {:>24} {:>13} {:>10} {:>10} {:>13} {:>13}"
-            if options.spc and options.cosmo_int:
-                log.write(qh_print_format.format("Structure", "Temp/K", "H_SPC", "qh-H_SPC", "T.S", "T.qh-S",
-                                                 "G(T)_SPC", "COSMO-RS-qh-G(T)_SPC"), thermodata=True)
-            elif options.cosmo_int:
-                log.write(qh_print_format.format("Structure", "Temp/K", "H", "qh-H", "T.S", "T.qh-S", "G(T)",
-                                                 "qh-G(T)", "COSMO-RS-qh-G(T)"), thermodata=True)
-            elif options.spc:
-                log.write(qh_print_format.format("Structure", "Temp/K", "H_SPC", "qh-H_SPC", "T.S", "T.qh-S",
-                                                 "G(T)_SPC", "qh-G(T)_SPC"), thermodata=True)
-            else:
-                log.write(qh_print_format.format("Structure", "Temp/K", "H", "qh-H", "T.S", "T.qh-S", "G(T)",
-                                                 "qh-G(T)"), thermodata=True)
-        else:
-            print_format_3 = '\n\n   {:<39} {:>13} {:>24} {:>10} {:>10} {:>13} {:>13}'
-            if options.spc and options.cosmo_int:
-                log.write(print_format_3.format("Structure", "Temp/K", "H_SPC", "T.S", "T.qh-S", "G(T)_SPC",
-                                                "COSMO-RS-qh-G(T)_SPC"), thermodata=True)
-            elif options.cosmo_int:
-                log.write(print_format_3.format("Structure", "Temp/K", "H", "T.S", "T.qh-S", "G(T)", "qh-G(T)",
-                                                "COSMO-RS-qh-G(T)"), thermodata=True)
-            elif options.spc:
-                log.write(print_format_3.format("Structure", "Temp/K", "H_SPC", "T.S", "T.qh-S", "G(T)_SPC",
-                                                "qh-G(T)_SPC"), thermodata=True)
-            else:
-                log.write(print_format_3.format("Structure", "Temp/K", "H", "T.S", "T.qh-S", "G(T)", "qh-G(T)"),
-                          thermodata=True)
-
-        for h, file in enumerate(files):  # Temperature interval
-            log.write("\n" + stars)
-            interval_bbe_data.append([])
-            for i in range(len(interval)):  # Iterate through the temperature range
-                temp = interval[i]
-                if gas_phase:
-                    conc = ATMOS / GAS_CONSTANT / temp
-                else:
-                    conc = options.conc
-                linear_warning = []
-                if options.cosmo_int is False:
-                    cosmo_option = False
-                else:
-                    cosmo_option = gsolv_dicts[i][file]
-                if options.cosmo_int is False:
-                    # haven't implemented D3 for this option
-                    bbe = calc_bbe(file, cclib_data, options.QS, options.QH, options.S_freq_cutoff, options.H_freq_cutoff, temp,
-                                   conc, options.freq_scale_factor, options.freespace, options.spc, options.invert,
-                                   0.0, cosmo=cosmo_option, inertia=options.inertia, g4=options.g4, noStrans=options.noStrans, noEtrans=options.noEtrans)
-                interval_bbe_data[h].append(bbe)
-                linear_warning.append(bbe.linear_warning)
-                if linear_warning == [['Warning! Potential invalid calculation of linear molecule from Gaussian.']]:
-                    log.write("\nx  ")
-                    log.write('{:<39}'.format(os.path.splitext(os.path.basename(file))[0]), thermodata=True)
-                    log.write('             Warning! Potential invalid calculation of linear molecule from Gaussian ...')
-                else:
-                    # Gaussian spc files
-                    if hasattr(bbe, "scf_energy") and not hasattr(bbe, "gibbs_free_energy"):
-                        log.write("\nx  " + '{:<39}'.format(os.path.splitext(os.path.basename(file))[0]))
-                    # ORCA spc files
-                    elif not hasattr(bbe, "scf_energy") and not hasattr(bbe, "gibbs_free_energy"):
-                        log.write("\nx  " + '{:<39}'.format(os.path.splitext(os.path.basename(file))[0]))
-                    if not hasattr(bbe, "gibbs_free_energy"):
-                        log.write("Warning! Couldn't find frequency information ...")
-                    else:
-                        log.write("\no  ")
-                        log.write('{:<39} {:13.1f}'.format(os.path.splitext(os.path.basename(file))[0], temp),
-                                  thermodata=True)
-                        # if not options.media:
-                        if all(getattr(bbe, attrib) for attrib in
-                               ["enthalpy", "entropy", "qh_entropy", "gibbs_free_energy", "qh_gibbs_free_energy"]):
-                            if options.QH:
-                                if options.cosmo_int:
-                                    log.write(' {:24.6f} {:13.6f} {:10.6f} {:10.6f} {:13.6f} {:13.6f}'.format(
-                                        bbe.enthalpy, bbe.qh_enthalpy, (temp * bbe.entropy),
-                                        (temp * bbe.qh_entropy), bbe.gibbs_free_energy, bbe.cosmo_qhg),
-                                        thermodata=True)
-                                else:
-                                    log.write(' {:24.6f} {:13.6f} {:10.6f} {:10.6f} {:13.6f} {:13.6f}'.format(
-                                        bbe.enthalpy, bbe.qh_enthalpy, (temp * bbe.entropy),
-                                        (temp * bbe.qh_entropy), bbe.gibbs_free_energy, bbe.qh_gibbs_free_energy),
-                                        thermodata=True)
-                            else:
-                                if options.cosmo_int:
-                                    log.write(' {:24.6f} {:10.6f} {:10.6f} {:13.6f} {:13.6f}'.format(bbe.enthalpy, (
-                                            temp * bbe.entropy), (temp * bbe.qh_entropy), bbe.gibbs_free_energy,
-                                                                                                     bbe.cosmo_qhg),
-                                              thermodata=True)
-                                else:
-                                    log.write(' {:24.6f} {:10.6f} {:10.6f} {:13.6f} {:13.6f}'.format(bbe.enthalpy, (
-                                            temp * bbe.entropy), (temp * bbe.qh_entropy), bbe.gibbs_free_energy, bbe.qh_gibbs_free_energy),
-                                              thermodata=True)
-                        if options.media is not False and options.media.lower() in solvents and options.media.lower() == \
-                                os.path.splitext(os.path.basename(file))[0].lower():
-                            log.write("  Solvent: {:4.2f}M ".format(media_conc))
-
-            log.write("\n" + stars + "\n")
-
-    # Print CPU usage if requested
-    if options.cputime:
-        log.write('   {:<13} {:>2} {:>4} {:>2} {:>3} {:>2} {:>4} {:>2} '
-                  '{:>4}\n'.format('TOTAL CPU', total_cpu_time.day + add_days - 1, 'days', total_cpu_time.hour, 'hrs',
-                                   total_cpu_time.minute, 'mins', total_cpu_time.second, 'secs'))
-
-    # Tabulate relative values
-    if options.pes:
-        if options.gconf:
-            log.write('\n   Gconf correction requested to be applied to below relative values using quasi-harmonic Boltzmann factors\n')
-        for key in thermo_data:
-            if not hasattr(thermo_data[key], "qh_gibbs_free_energy"):
-                pes_error = "\nWarning! Could not find thermodynamic data for " + key + "\n"
-                sys.exit(pes_error)
-            if not hasattr(thermo_data[key], "sp_energy") and options.spc is not False:
-                pes_error = "\nWarning! Could not find thermodynamic data for " + key + "\n"
-                sys.exit(pes_error)
-        # Interval applied to PES
-        if options.temperature_interval:
-            stars = stars + '*' * 22
-            for i in range(len(interval)):
-                bbe_vals = []
-                for j in range(len(interval_bbe_data)):
-                    bbe_vals.append(interval_bbe_data[j][i])
-                interval_thermo_data.append(dict(zip(file_list, bbe_vals)))
-            j = 0
-            for i in interval:
-                temp = float(i)
-                if options.cosmo_int is False:
-                    pes = get_pes(options.pes, interval_thermo_data[j], log, temp, options.gconf, options.QH)
-                else:
-                    pes = get_pes(options.pes, interval_thermo_data[j], log, temp, options.gconf, options.QH,
-                                  cosmo=True)
-                for k, path in enumerate(pes.path):
-                    if options.QH:
-                        zero_vals = [pes.spc_zero[k][0], pes.e_zero[k][0], pes.zpe_zero[k][0], pes.h_zero[k][0],
-                                     pes.qh_zero[k][0], temp * pes.ts_zero[k][0], temp * pes.qhts_zero[k][0],
-                                     pes.g_zero[k][0], pes.qhg_zero[k][0]]
-                    else:
-                        zero_vals = [pes.spc_zero[k][0], pes.e_zero[k][0], pes.zpe_zero[k][0], pes.h_zero[k][0],
-                                     temp * pes.ts_zero[k][0], temp * pes.qhts_zero[k][0], pes.g_zero[k][0],
-                                     pes.qhg_zero[k][0]]
-                    if options.cosmo_int:
-                        zero_vals.append(pes.cosmo_qhg_abs[k][0])
-                    if pes.boltz:
-                        e_sum, h_sum, g_sum, qhg_sum = 0.0, 0.0, 0.0, 0.0
-                        sels = []
-                        for l, e_abs in enumerate(pes.e_abs[k]):
-                            if options.QH:
-                                species = [pes.spc_abs[k][l], pes.e_abs[k][l], pes.zpe_abs[k][l], pes.h_abs[k][l],
-                                           pes.qh_abs[k][l], temp * pes.s_abs[k][l], temp * pes.qs_abs[k][l],
-                                           pes.g_abs[k][l], pes.qhg_abs[k][l]]
-                            else:
-                                species = [pes.spc_abs[k][l], pes.e_abs[k][l], pes.zpe_abs[k][l], pes.h_abs[k][l],
-                                           temp * pes.s_abs[k][l], temp * pes.qs_abs[k][l], pes.g_abs[k][l],
-                                           pes.qhg_abs[k][l]]
-                            relative = [species[x] - zero_vals[x] for x in range(len(zero_vals))]
-                            e_sum += math.exp(-relative[1] * J_TO_AU / GAS_CONSTANT / temp)
-                            h_sum += math.exp(-relative[3] * J_TO_AU / GAS_CONSTANT / temp)
-                            g_sum += math.exp(-relative[7] * J_TO_AU / GAS_CONSTANT / temp)
-                            qhg_sum += math.exp(-relative[8] * J_TO_AU / GAS_CONSTANT / temp)
-                    if options.spc is False:
-                        log.write("\n   " + '{:<40}'.format("RXN: " + path + " (" + pes.units + ")  at T: " + str(temp)))
-                        if options.QH and options.cosmo_int:
-                            log.write('{:>13} {:>10} {:>13} {:>13} {:>10} {:>10} {:>13} {:>13} '
-                                      '{:>13}'.format(" DE", "DZPE", "DH", "qh-DH", "T.DS", "T.qh-DS", "DG(T)",
-                                                      "qh-DG(T)", 'COSMO-qh-G(T)'), thermodata=True)
-                        elif options.QH:
-                            log.write('{:>13} {:>10} {:>13} {:>13} {:>10} {:>10} {:>13} '
-                                      '{:>13}'.format(" DE", "DZPE", "DH", "qh-DH", "T.DS", "T.qh-DS", "DG(T)",
-                                                      "qh-DG(T)"), thermodata=True)
-                        elif options.cosmo_int:
-                            log.write('{:>13} {:>10} {:>13} {:>13} {:>10} {:>10} {:>13} '
-                                      '{:>13}'.format(" DE", "DZPE", "DH", "T.DS", "T.qh-DS", "DG(T)", "qh-DG(T)",
-                                                      'COSMO-qh-G(T)'), thermodata=True)
-                        else:
-                            log.write('{:>13} {:>10} {:>13} {:>10} {:>10} {:>13} '
-                                      '{:>13}'.format(" DE", "DZPE", "DH", "T.DS", "T.qh-DS", "DG(T)", "qh-DG(T)"),
-                                      thermodata=True)
-                    else:
-                        log.write("\n   " + '{:<40}'.format("RXN: " + path + " (" + pes.units + ")  at T: " +
-                                                            str(temp)))
-                        if options.QH and options.cosmo_int:
-                            log.write('{:>13} {:>13} {:>10} {:>13} {:>13} {:>10} {:>10} {:>14} {:>14} {:>14}'.format(
-                                " DE_SPC", "DE", "DZPE", "DH_SPC", "qh-DH_SPC", "T.DS", "T.qh-DS", "DG(T)_SPC",
-                                "qh-DG(T)_SPC", 'COSMO-qh-G(T)_SPC'), thermodata=True)
-                        elif options.QH:
-                            log.write('{:>13} {:>13} {:>10} {:>13} {:>13} {:>10} {:>10} {:>14} '
-                                      '{:>14}'.format(" DE_SPC", "DE", "DZPE", "DH_SPC", "qh-DH_SPC", "T.DS",
-                                                      "T.qh-DS", "DG(T)_SPC", "qh-DG(T)_SPC"), thermodata=True)
-                        elif options.cosmo_int:
-                            log.write('{:>13} {:>13} {:>10} {:>13} {:>13} {:>10} {:>10} {:>14} '
-                                      '{:>14}'.format(" DE_SPC", "DE", "DZPE", "DH_SPC", "T.DS", "T.qh-DS",
-                                                      "DG(T)_SPC", "qh-DG(T)_SPC", 'COSMO-qh-G(T)_SPC'),
-                                      thermodata=True)
-                        else:
-                            log.write('{:>13} {:>13} {:>10} {:>13} {:>10} {:>10} {:>14} '
-                                      '{:>14}'.format(" DE_SPC", "DE", "DZPE", "DH_SPC", "T.DS", "T.qh-DS",
-                                                      "DG(T)_SPC", "qh-DG(T)_SPC"), thermodata=True)
-                    log.write("\n" + stars)
-
-                    for l, e_abs in enumerate(pes.e_abs[k]):
-                        if options.QH:
-                            species = [pes.spc_abs[k][l], pes.e_abs[k][l], pes.zpe_abs[k][l], pes.h_abs[k][l],
-                                       pes.qh_abs[k][l], temp * pes.s_abs[k][l], temp * pes.qs_abs[k][l],
-                                       pes.g_abs[k][l], pes.qhg_abs[k][l]]
-                        else:
-                            species = [pes.spc_abs[k][l], pes.e_abs[k][l], pes.zpe_abs[k][l], pes.h_abs[k][l],
-                                       temp * pes.s_abs[k][l], temp * pes.qs_abs[k][l], pes.g_abs[k][l],
-                                       pes.qhg_abs[k][l]]
-                        if options.cosmo_int:
-                            species.append(pes.cosmo_qhg_abs[k][l])
-                        relative = [species[x] - zero_vals[x] for x in range(len(zero_vals))]
-                        if pes.units == 'kJ/mol':
-                            formatted_list = [J_TO_AU / 1000.0 * x for x in relative]
-                        else:
-                            formatted_list = [KCAL_TO_AU * x for x in relative]  # Defaults to kcal/mol
-                        log.write("\no  ")
-                        if options.spc is False:
-                            formatted_list = formatted_list[1:]
-                            format_1 = '{:<39} {:13.1f} {:10.1f} {:13.1f} {:13.1f} {:10.1f} {:10.1f} {:13.1f} ' \
-                                       '{:13.1f} {:13.1f}'
-                            format_2 = '{:<39} {:13.2f} {:10.2f} {:13.2f} {:13.2f} {:10.2f} {:10.2f} {:13.2f} ' \
-                                       '{:13.2f} {:13.2f}'
-                            if options.QH and options.cosmo_int:
-                                if pes.dec == 1:
-                                    log.write(format_1.format(pes.species[k][l], *formatted_list), thermodata=True)
-                                if pes.dec == 2:
-                                    log.write(format_2.format(pes.species[k][l], *formatted_list), thermodata=True)
-                            elif options.QH or options.cosmo_int:
-                                if pes.dec == 1:
-                                    log.write(format_1.format(pes.species[k][l], *formatted_list), thermodata=True)
-                                if pes.dec == 2:
-                                    log.write(format_2.format(pes.species[k][l], *formatted_list), thermodata=True)
-                            else:
-                                if pes.dec == 1:
-                                    log.write(format_1.format(pes.species[k][l], *formatted_list), thermodata=True)
-                                if pes.dec == 2:
-                                    log.write(format_2.format(pes.species[k][l], *formatted_list), thermodata=True)
-                        else:
-                            if options.QH and options.cosmo_int:
-                                if pes.dec == 1:
-                                    log.write('{:<39} {:13.1f} {:13.1f} {:10.1f} {:13.1f} {:13.1f} {:10.1f} {:10.1f} '
-                                              '{:13.1f} {:13.1f} {:13.1f}'.format(pes.species[k][l], *formatted_list),
-                                              thermodata=True)
-                                if pes.dec == 2:
-                                    log.write('{:<39} {:13.1f} {:13.2f} {:10.2f} {:13.2f} {:13.2f} {:10.2f} {:10.2f} {:13.2f} {:13.2f} {:13.2f}'.format(
-                                            pes.species[k][l], *formatted_list), thermodata=True)
-                            elif options.QH or options.cosmo_int:
-                                if pes.dec == 1:
-                                    log.write('{:<39} {:13.1f} {:13.1f} {:10.1f} {:13.1f} {:13.1f} {:10.1f} {:10.1f} {:13.1f} {:13.1f}'.format(
-                                            pes.species[k][l], *formatted_list), thermodata=True)
-                                if pes.dec == 2:
-                                    log.write('{:<39} {:13.1f} {:13.2f} {:10.2f} {:13.2f} {:13.2f} {:10.2f} {:10.2f} {:13.2f} {:13.2f}'.format(
-                                            pes.species[k][l], *formatted_list), thermodata=True)
-                            else:
-                                if pes.dec == 1:
-                                    log.write('{:<39} {:13.1f} {:13.1f} {:10.1f} {:13.1f} {:10.1f} {:10.1f} {:13.1f} {:13.1f}'.format(
-                                            pes.species[k][l], *formatted_list), thermodata=True)
-                                if pes.dec == 2:
-                                    log.write('{:<39} {:13.2f} {:13.2f} {:10.2f} {:13.2f} {:10.2f} {:10.2f} {:13.2f} {:13.2f}'.format(
-                                            pes.species[k][l], *formatted_list), thermodata=True)
-                        if pes.boltz:
-                            boltz = [math.exp(-relative[1] * J_TO_AU / GAS_CONSTANT / options.temperature) / e_sum,
-                                     math.exp(-relative[3] * J_TO_AU / GAS_CONSTANT / options.temperature) / h_sum,
-                                     math.exp(-relative[6] * J_TO_AU / GAS_CONSTANT / options.temperature) / g_sum,
-                                     math.exp(-relative[7] * J_TO_AU / GAS_CONSTANT / options.temperature) / qhg_sum]
-                            selectivity = [boltz[x] * 100.0 for x in range(len(boltz))]
-                            log.write("\n  " + '{:<39} {:13.2f}%{:24.2f}%{:35.2f}%{:13.2f}%'.format('', *selectivity))
-                            sels.append(selectivity)
-                        formatted_list = [round(formatted_list[x], 6) for x in range(len(formatted_list))]
-                    if pes.boltz == 'ee' and len(sels) == 2:
-                        ee = [sels[0][x] - sels[1][x] for x in range(len(sels[0]))]
-                        if options.spc is False:
-                            log.write("\n" + stars + "\n   " + '{:<39} {:13.1f}%{:24.1f}%{:35.1f}%{:13.1f}%'.format('ee (%)',
-                                                                                                              *ee))
-                        else:
-                            log.write("\n" + stars + "\n   " + '{:<39} {:27.1f} {:24.1f} {:35.1f} {:13.1f} '.format('ee (%)',
-                                                                                                              *ee))
-                    log.write("\n" + stars + "\n")
-                j += 1
-        else:
-            if options.cosmo:
-                pes = get_pes(options.pes, thermo_data, log, options.temperature, options.gconf, options.QH, cosmo=True)
-            else:
-                pes = get_pes(options.pes, thermo_data, log, options.temperature, options.gconf, options.QH)
-            # Output the relative energy data
-            for i, path in enumerate(pes.path):
-                if options.QH:
-                    zero_vals = [pes.spc_zero[i][0], pes.e_zero[i][0], pes.zpe_zero[i][0], pes.h_zero[i][0],
-                                 pes.qh_zero[i][0], options.temperature * pes.ts_zero[i][0],
-                                 options.temperature * pes.qhts_zero[i][0], pes.g_zero[i][0], pes.qhg_zero[i][0]]
-                else:
-                    zero_vals = [pes.spc_zero[i][0], pes.e_zero[i][0], pes.zpe_zero[i][0], pes.h_zero[i][0],
-                                 options.temperature * pes.ts_zero[i][0], options.temperature * pes.qhts_zero[i][0],
-                                 pes.g_zero[i][0], pes.qhg_zero[i][0]]
-                if options.cosmo:
-                    zero_vals.append(pes.cosmo_qhg_zero[i][0])
-                if pes.boltz:
-                    e_sum, h_sum, g_sum, qhg_sum, cosmo_qhg_sum = 0.0, 0.0, 0.0, 0.0, 0.0
-                    sels = []
-                    for j, e_abs in enumerate(pes.e_abs[i]):
-                        if options.QH:
-                            species = [pes.spc_abs[i][j], pes.e_abs[i][j], pes.zpe_abs[i][j], pes.h_abs[i][j],
-                                       pes.qh_abs[i][j], options.temperature * pes.s_abs[i][j],
-                                       options.temperature * pes.qs_abs[i][j], pes.g_abs[i][j], pes.qhg_abs[i][j]]
-                        else:
-                            species = [pes.spc_abs[i][j], pes.e_abs[i][j], pes.zpe_abs[i][j], pes.h_abs[i][j],
-                                       options.temperature * pes.s_abs[i][j], options.temperature * pes.qs_abs[i][j],
-                                       pes.g_abs[i][j], pes.qhg_abs[i][j]]
-                        if options.cosmo:
-                            species.append(pes.cosmo_qhg_abs[i][j])
-                        relative = [species[x] - zero_vals[x] for x in range(len(zero_vals))]
-                        e_sum += math.exp(-relative[1] * J_TO_AU / GAS_CONSTANT / options.temperature)
-                        h_sum += math.exp(-relative[3] * J_TO_AU / GAS_CONSTANT / options.temperature)
-                        g_sum += math.exp(-relative[7] * J_TO_AU / GAS_CONSTANT / options.temperature)
-                        qhg_sum += math.exp(-relative[8] * J_TO_AU / GAS_CONSTANT / options.temperature)
-                        cosmo_qhg_sum += math.exp(-relative[9] * J_TO_AU / GAS_CONSTANT / options.temperature)
-
-                if options.spc is False:
-                    log.write("\n   " + '{:<40}'.format("RXN: " + path + " (" + pes.units + ") ", ))
-                    if options.QH and options.cosmo:
-                        log.write('{:>13} {:>10} {:>13} {:>13} {:>10} {:>10} {:>13} {:>13} '
-                                  '{:>13}'.format(" DE", "DZPE", "DH", "qh-DH", "T.DS", "T.qh-DS", "DG(T)", "qh-DG(T)",
-                                                  'COSMO-qh-G(T)'), thermodata=True)
-                    elif options.QH:
-                        log.write('{:>13} {:>10} {:>13} {:>13} {:>10} {:>10} {:>13} '
-                                  '{:>13}'.format(" DE", "DZPE", "DH", "qh-DH", "T.DS", "T.qh-DS", "DG(T)", "qh-DG(T)"),
-                                  thermodata=True)
-                    elif options.cosmo:
-                        log.write('{:>13} {:>10} {:>13} {:>13} {:>10} {:>10} {:>13} '
-                                  '{:>13}'.format(" DE", "DZPE", "DH", "T.DS", "T.qh-DS", "DG(T)", "qh-DG(T)",
-                                                  'COSMO-qh-G(T)'), thermodata=True)
-                    else:
-                        log.write('{:>13} {:>10} {:>13} {:>10} {:>10} {:>13} '
-                                  '{:>13}'.format(" DE", "DZPE", "DH", "T.DS", "T.qh-DS", "DG(T)", "qh-DG(T)"),
-                                  thermodata=True)
-                else:
-                    log.write("\n   " + '{:<40}'.format("RXN: " + path + " (" + pes.units + ") ", ))
-                    if options.QH and options.cosmo:
-                        log.write('{:>13} {:>13} {:>10} {:>13} {:>13} {:>10} {:>10} {:>14} {:>14} '
-                                  '{:>14}'.format(" DE_SPC", "DE", "DZPE", "DH_SPC", "qh-DH_SPC", "T.DS", "T.qh-DS",
-                                                  "DG(T)_SPC", "qh-DG(T)_SPC", 'COSMO-qh-G(T)_SPC'), thermodata=True)
-                    elif options.QH:
-                        log.write('{:>13} {:>13} {:>10} {:>13} {:>13} {:>10} {:>10} {:>14} '
-                                  '{:>14}'.format(" DE_SPC", "DE", "DZPE", "DH_SPC", "qh-DH_SPC", "T.DS", "T.qh-DS",
-                                                  "DG(T)_SPC", "qh-DG(T)_SPC"), thermodata=True)
-                    elif options.cosmo:
-                        log.write('{:>13} {:>13} {:>10} {:>13} {:>13} {:>10} {:>10} {:>14} '
-                                  '{:>14}'.format(" DE_SPC", "DE", "DZPE", "DH_SPC", "T.DS", "T.qh-DS",
-                                                  "DG(T)_SPC", "qh-DG(T)_SPC", 'COSMO-qh-G(T)_SPC'), thermodata=True)
-                    else:
-                        log.write('{:>13} {:>13} {:>10} {:>13} {:>10} {:>10} {:>14} '
-                                  '{:>14}'.format(" DE_SPC", "DE", "DZPE", "DH_SPC", "T.DS", "T.qh-DS", "DG(T)_SPC",
-                                                  "qh-DG(T)_SPC"), thermodata=True)
-                log.write("\n" + stars)
-
-                for j, e_abs in enumerate(pes.e_abs[i]):
-                    if options.QH:
-                        species = [pes.spc_abs[i][j], pes.e_abs[i][j], pes.zpe_abs[i][j], pes.h_abs[i][j],
-                                   pes.qh_abs[i][j], options.temperature * pes.s_abs[i][j],
-                                   options.temperature * pes.qs_abs[i][j], pes.g_abs[i][j], pes.qhg_abs[i][j]]
-                    else:
-                        species = [pes.spc_abs[i][j], pes.e_abs[i][j], pes.zpe_abs[i][j], pes.h_abs[i][j],
-                                   options.temperature * pes.s_abs[i][j], options.temperature * pes.qs_abs[i][j],
-                                   pes.g_abs[i][j], pes.qhg_abs[i][j]]
-                    if options.cosmo:
-                        species.append(pes.cosmo_qhg_abs[i][j])
-                    relative = [species[x] - zero_vals[x] for x in range(len(zero_vals))]
-                    if pes.units == 'kJ/mol':
-                        formatted_list = [J_TO_AU / 1000.0 * x for x in relative]
-                    else:
-                        formatted_list = [KCAL_TO_AU * x for x in relative]  # Defaults to kcal/mol
-                    log.write("\no  ")
-                    if options.spc is False:
-                        formatted_list = formatted_list[1:]
-                        if options.QH and options.cosmo:
-                            if pes.dec == 1:
-                                log.write('{:<39} {:13.1f} {:10.1f} {:13.1f} {:13.1f} {:10.1f} {:10.1f} {:13.1f} '
-                                          '{:13.1f} {:13.1f}'.format(pes.species[i][j], *formatted_list),
-                                          thermodata=True)
-                            if pes.dec == 2:
-                                log.write('{:<39} {:13.2f} {:10.2f} {:13.2f} {:13.2f} {:10.2f} {:10.2f} {:13.2f} '
-                                          '{:13.2f} {:13.2f}'.format(pes.species[i][j], *formatted_list),
-                                          thermodata=True)
-                        elif options.QH or options.cosmo:
-                            if pes.dec == 1:
-                                log.write('{:<39} {:13.1f} {:10.1f} {:13.1f} {:13.1f} {:10.1f} {:10.1f} {:13.1f} '
-                                          '{:13.1f}'.format(pes.species[i][j], *formatted_list), thermodata=True)
-                            if pes.dec == 2:
-                                log.write('{:<39} {:13.2f} {:10.2f} {:13.2f} {:13.2f} {:10.2f} {:10.2f} {:13.2f} '
-                                          '{:13.2f}'.format(pes.species[i][j], *formatted_list), thermodata=True)
-                        else:
-                            if pes.dec == 1:
-                                log.write('{:<39} {:13.1f} {:10.1f} {:13.1f} {:10.1f} {:10.1f} {:13.1f} '
-                                          '{:13.1f}'.format(pes.species[i][j], *formatted_list), thermodata=True)
-                            if pes.dec == 2:
-                                log.write('{:<39} {:13.2f} {:10.2f} {:13.2f} {:10.2f} {:10.2f} {:13.2f} '
-                                          '{:13.2f}'.format(pes.species[i][j], *formatted_list), thermodata=True)
-                    else:
-                        if options.QH and options.cosmo:
-                            if pes.dec == 1:
-                                log.write('{:<39} {:13.1f} {:13.1f} {:10.1f} {:13.1f} {:13.1f} {:10.1f} {:10.1f} '
-                                          '{:13.1f} {:13.1f} {:13.1f}'.format(pes.species[i][j], *formatted_list),
-                                          thermodata=True)
-                            if pes.dec == 2:
-                                log.write('{:<39} {:13.1f} {:13.2f} {:10.2f} {:13.2f} {:13.2f} {:10.2f} {:10.2f} '
-                                          '{:13.2f} {:13.2f} {:13.2f}'.format(pes.species[i][j], *formatted_list),
-                                          thermodata=True)
-                        elif options.QH or options.cosmo:
-                            if pes.dec == 1:
-                                log.write('{:<39} {:13.1f} {:13.1f} {:10.1f} {:13.1f} {:13.1f} {:10.1f} {:10.1f} '
-                                          '{:13.1f} {:13.1f}'.format(pes.species[i][j], *formatted_list),
-                                          thermodata=True)
-                            if pes.dec == 2:
-                                log.write('{:<39} {:13.1f} {:13.2f} {:10.2f} {:13.2f} {:13.2f} {:10.2f} {:10.2f} '
-                                          '{:13.2f} {:13.2f}'.format(pes.species[i][j], *formatted_list),
-                                          thermodata=True)
-                        else:
-                            if pes.dec == 1:
-                                log.write('{:<39} {:13.1f} {:13.1f} {:10.1f} {:13.1f} {:10.1f} {:10.1f} {:13.1f} '
-                                          '{:13.1f}'.format(pes.species[i][j], *formatted_list), thermodata=True)
-                            if pes.dec == 2:
-                                log.write('{:<39} {:13.2f} {:13.2f} {:10.2f} {:13.2f} {:10.2f} {:10.2f} {:13.2f} '
-                                          '{:13.2f}'.format(pes.species[i][j], *formatted_list), thermodata=True)
-                    if pes.boltz:
-                        boltz = [math.exp(-relative[1] * J_TO_AU / GAS_CONSTANT / options.temperature) / e_sum,
-                                 math.exp(-relative[3] * J_TO_AU / GAS_CONSTANT / options.temperature) / h_sum,
-                                 math.exp(-relative[6] * J_TO_AU / GAS_CONSTANT / options.temperature) / g_sum,
-                                 math.exp(-relative[7] * J_TO_AU / GAS_CONSTANT / options.temperature) / qhg_sum]
-                        selectivity = [boltz[x] * 100.0 for x in range(len(boltz))]
-                        log.write("\n  " + '{:<39} {:13.2f}%{:24.2f}%{:35.2f}%{:13.2f}%'.format('', *selectivity))
-                        sels.append(selectivity)
-                    formatted_list = [round(formatted_list[x], 6) for x in range(len(formatted_list))]
-                if pes.boltz == 'ee' and len(sels) == 2:
-                    ee = [sels[0][x] - sels[1][x] for x in range(len(sels[0]))]
-                    if options.spc is False:
-                        log.write("\n" + stars + "\n   " + '{:<39} {:13.1f}%{:24.1f}%{:35.1f}%{:13.1f}%'.format('ee (%)', *ee))
-                    else:
-                        log.write("\n" + stars + "\n   " + '{:<39} {:27.1f} {:24.1f} {:35.1f} {:13.1f} '.format('ee (%)', *ee))
-                log.write("\n" + stars + "\n")
-
-    # Compute enantiomeric excess
-    if options.ee is not False:
-        selec_stars = "   " + '*' * 109
-        boltz_facs, weighted_free_energy, boltz_sum = get_boltz(files, thermo_data, clustering, clusters,
-                                                                options.temperature, dup_list)
-        ee, er, ratio, dd_free_energy, failed, preference = get_selectivity(options.ee, files, boltz_facs, boltz_sum,
-                                                                            options.temperature, log, dup_list)
-        if not failed:
-            log.write("\n   " + '{:<39} {:>13} {:>13} {:>13} {:>13} {:>13}'.format("Selectivity", "Excess (%)", "Ratio (%)", "Ratio", "Major Iso", "ddG"), thermodata=True)
-            log.write("\n" + selec_stars)
-            log.write('\no {:<40} {:13.2f} {:>13} {:>13} {:>13} {:13.2f}'.format('', ee, er, ratio, preference,
-                                                                                 dd_free_energy), thermodata=True)
-            log.write("\n" + selec_stars + "\n")
-    # Graph reaction profiles
-    if options.graph is not False:
-        try:
-            import matplotlib.pyplot as plt
-        except ImportError:
-            log.write("\n\n   Warning! matplotlib module is not installed, reaction profile will not be graphed.")
-            log.write("\n   To install matplotlib, run the following commands: \n\t   python -m pip install -U pip" +
-                      "\n\t   python -m pip install -U matplotlib\n\n")
-        for key in thermo_data:
-            if not hasattr(thermo_data[key], "qh_gibbs_free_energy"):
-                pes_error = "\nWarning! Could not find thermodynamic data for " + key + "\n"
-                sys.exit(pes_error)
-            if not hasattr(thermo_data[key], "sp_energy") and options.spc is not False:
-                pes_error = "\nWarning! Could not find thermodynamic data for " + key + "\n"
-                sys.exit(pes_error)
-
-        graph_data = get_pes(options.graph, thermo_data, log, options.temperature, options.gconf, options.QH)
-        graph_reaction_profile(graph_data, log, options, plt)
-
-    # Close the log
-    elapsed_time = round(time.time() - start_time_overall, 2)
-    log.write(f"\nGoodVibes execution time: {elapsed_time} seconds\n")
-    log.finalize()
-    if options.xyz: xyz.finalize()
-=======
     # Standard goodvibes analysis (single temperature) requested
     gv_intro = io.intro(options, log)
 
@@ -1908,7 +891,6 @@
 
     if options.check: # Perform checks for consistent options provided in calculation files (level of theory)
         io.check_files(thermo_data, options, log)
->>>>>>> 28b20f2e
 
     if options.boltz is not False: # Compute Boltzmann factors
         boltz_facs, weighted_free_energy = get_boltz(thermo_data, options.clustering, clusters, options.temperature, log)
